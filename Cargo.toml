--- conflicted
+++ resolved
@@ -79,15 +79,10 @@
 criterion = { version = "0.4", default-features = false }
 indexmap = "1.9.1"
 smallvec = { version = "1.10.0", features = ["serde"] }
-<<<<<<< HEAD
 borsh = { version = "0.10.0", features = ["rc"] }
-clap = { version = "4.0.23", features = ["derive","cargo"] }
 async-std = { version = "1.12.0", features = ['attributes'] }
-=======
-borsh = "0.9.3"
-clap = { version = "4.0.23", features = ["derive", "string"] }
 async-channel = "1.8.0"
->>>>>>> 24fa6597
+clap = { version = "4.0.23", features = ["derive", "string","cargo"] }
 derive_more = { version = "0.99" }
 log = "0.4"
 cfg-if = "1.0.0"
