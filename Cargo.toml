[workspace]
members = [
    "daemon",
    "cli",
    "core",
    "wallet/core",
    "wallet/native",
    "wallet/wasm",
    "wallet/bip32",
    "consensus",
    "consensus/core",
    "consensus/notify",
    "consensus/pow",
    "consensus/wasm",
    "kos",
    "kaspad",
    "kaspa_component_manager",
    "simpa",
    "wasm",
    "math",
    "crypto/hashes",
    "crypto/muhash",
    "crypto/addresses",
    "crypto/merkle",
    "notify",
    "indexes/core",
    "indexes/processor",
    "indexes/utxoindex",
    "rpc/macros",
    "rpc/core",
    "rpc/service",
    "rpc/grpc/core",
    "rpc/grpc/client",
    "rpc/grpc/server",
    "rpc/wrpc/core",
    "rpc/wrpc/server",
    "rpc/wrpc/client",
    "rpc/wrpc/proxy",
    "rpc/wrpc/wasm",
    "mining",
    "mining/errors",
    "protocol/p2p",
    "protocol/flows",
    "components/addressmanager",
    "components/connectionmanager",
    "components/consensusmanager",
    "database",
    "crypto/txscript",
    "crypto/txscript/errors",
    "testing/integration",
    "utils",
    "rothschild",
    "metrics/perf_monitor",
]

[workspace.package]
version = "0.1.6"
authors = ["Kaspa developers"]
license = "MIT/Apache-2.0"
edition = "2021"
include = [
    "src/**/*.rs",
    "src/**/*.s",
    "src/**/*.r",
    "proto/**/*.proto",
    "benches/**/*.rs",
    "build.rs",
    "Cargo.toml",
    "Cargo.lock",
]

[workspace.dependencies]
# kaspa-testing-integration = { version = "0.1.2", path = "testing/integration" }
kaspa-os = { version = "0.1.6", path = "kaspa-os" }
kaspa-daemon = { version = "0.1.6", path = "daemon" }
kaspa-addresses = { version = "0.1.6", path = "crypto/addresses" }
kaspa-addressmanager = { version = "0.1.6", path = "components/addressmanager" }
kaspa-bip32 = { version = "0.1.6", path = "wallet/bip32" }
kaspa-connectionmanager = { version = "0.1.6", path = "components/connectionmanager" }
kaspa-consensus = { version = "0.1.6", path = "consensus" }
kaspa-consensus-core = { version = "0.1.6", path = "consensus/core" }
kaspa-consensus-notify = { version = "0.1.6", path = "consensus/notify" }
kaspa-consensus-wasm = { version = "0.1.6", path = "consensus/wasm" }
kaspa-consensusmanager = { version = "0.1.6", path = "components/consensusmanager" }
kaspa-core = { version = "0.1.6", path = "core" }
kaspa-database = { version = "0.1.6", path = "database" }
kaspa-grpc-client = { version = "0.1.6", path = "rpc/grpc/client" }
kaspa-grpc-core = { version = "0.1.6", path = "rpc/grpc/core" }
kaspa-grpc-server = { version = "0.1.6", path = "rpc/grpc/server" }
kaspa-hashes = { version = "0.1.6", path = "crypto/hashes" }
kaspa-index-core = { version = "0.1.6", path = "indexes/core" }
kaspa-index-processor = { version = "0.1.6", path = "indexes/processor" }
kaspa-math = { version = "0.1.6", path = "math" }
kaspa-merkle = { version = "0.1.6", path = "crypto/merkle" }
kaspa-mining = { version = "0.1.6", path = "mining" }
kaspa-mining-errors = { path = "mining/errors" }
<<<<<<< HEAD
kaspa-p2p-flows = { path = "protocol/flows" }
kaspa-p2p-lib = { path = "protocol/p2p" }
kaspa-testing-integration = { path = "testing/integration" }
kaspa-utxoindex = { path = "indexes/utxoindex" }
kaspa-rpc-service = { version = "0.1.2", path = "rpc/service" }

# published
kaspa-addresses = { version = "0.1.2", path = "crypto/addresses" }
kaspa-bip32 = { version = "0.1.2", path = "wallet/bip32" }
kaspa-consensus = { version = "0.1.2", path = "consensus" }
kaspa-consensus-core = { version = "0.1.2", path = "consensus/core" }
kaspa-consensus-notify = { version = "0.1.2", path = "consensus/notify" }
kaspa-core = { version = "0.1.2", path = "core" }
kaspa-database = { version = "0.1.2", path = "database" }
kaspa-grpc-client = { version = "0.1.2", path = "rpc/grpc/client" }
kaspa-grpc-core = { version = "0.1.2", path = "rpc/grpc/core" }
kaspa-hashes = { version = "0.1.2", path = "crypto/hashes" }
kaspa-math = { version = "0.1.2", path = "math" }
kaspa-merkle = { version = "0.1.2", path = "crypto/merkle" }
kaspa-muhash = { version = "0.1.2", path = "crypto/muhash" }
kaspa-notify = { version = "0.1.2", path = "notify" }
kaspa-pow = { version = "0.1.2", path = "consensus/pow" }
kaspa-rpc-core = { version = "0.1.2", path = "rpc/core" }
kaspa-rpc-macros = { version = "0.1.2", path = "rpc/macros" }
kaspa-txscript = { version = "0.1.2", path = "crypto/txscript" }
kaspa-txscript-errors = { version = "0.1.2", path = "crypto/txscript/errors" }
kaspa-utils = { version = "0.1.2", path = "utils" }
kaspa-wallet-core = { version = "0.1.2", path = "wallet/core" }
kaspa-wasm = { version = "0.1.2", path = "wasm" }
kaspa-wrpc-client = { version = "0.1.2", path = "rpc/wrpc/client" }
kaspa-wrpc-wasm = { version = "0.1.2", path = "rpc/wrpc/wasm" }

# not published
kaspa-grpc-server = { path = "rpc/grpc/server" }
kaspa-index-core = { path = "indexes/core" }
kaspa-index-processor = { path = "indexes/processor" }
kaspa-wallet-cli = { path = "wallet/cli" }
kaspa-wallet-cli-native = { path = "wallet/native" }
kaspa-wallet-cli-wasm = { path = "wallet/wasm" }
kaspa-wrpc-proxy = { path = "rpc/wrpc/proxy" }
kaspa-wrpc-server = { path = "rpc/wrpc/server" }
kaspad = { path = "kaspad" }
kaspa-component-manager = { path = "kaspa_component_manager" }
=======
kaspa-muhash = { version = "0.1.6", path = "crypto/muhash" }
kaspa-notify = { version = "0.1.6", path = "notify" }
kaspa-p2p-flows = { version = "0.1.6", path = "protocol/flows" }
kaspa-p2p-lib = { version = "0.1.6", path = "protocol/p2p" }
kaspa-pow = { version = "0.1.6", path = "consensus/pow" }
kaspa-rpc-core = { version = "0.1.6", path = "rpc/core" }
kaspa-rpc-macros = { version = "0.1.6", path = "rpc/macros" }
kaspa-rpc-service = { version = "0.1.6", path = "rpc/service" }
kaspa-txscript = { version = "0.1.6", path = "crypto/txscript" }
kaspa-txscript-errors = { version = "0.1.6", path = "crypto/txscript/errors" }
kaspa-utils = { version = "0.1.6", path = "utils" }
kaspa-utxoindex = { version = "0.1.6", path = "indexes/utxoindex" }
kaspa-wallet = { version = "0.1.6", path = "wallet/native" }
kaspa-cli = { version = "0.1.6", path = "cli" }
kaspa-wallet-cli-wasm = { version = "0.1.6", path = "wallet/wasm" }
kaspa-wallet-core = { version = "0.1.6", path = "wallet/core" }
kaspa-wasm = { version = "0.1.6", path = "wasm" }
kaspa-wrpc-core = { version = "0.1.6", path = "rpc/wrpc/core" }
kaspa-wrpc-client = { version = "0.1.6", path = "rpc/wrpc/client" }
kaspa-wrpc-proxy = { version = "0.1.6", path = "rpc/wrpc/proxy" }
kaspa-wrpc-server = { version = "0.1.6", path = "rpc/wrpc/server" }
kaspa-wrpc-wasm = { version = "0.1.6", path = "rpc/wrpc/wasm" }
kaspad = { version = "0.1.6", path = "kaspad" }
>>>>>>> 72c87c21
kaspa-perf-monitor = { path = "metrics/perf_monitor" }

# external
thiserror = "1"
faster-hex = "0.6"
itertools = "0.10"
rand = "0.8"
rand_chacha = "0.3"
rayon = "1"
tempfile = "3.3"
blake2b_simd = "1"
sha2 = "0.10.7"
serde = { version = "1", features = ["derive", "rc"] }
serde_json = "1.0.91"
serde-wasm-bindgen = "0.4.5"
futures-util = { version = "0.3", default-features = false, features = [
    "alloc",
] }
futures = { version = "0.3" }
bincode = { version = "1", default-features = false }
tokio = { version = "1", features = ["sync", "rt-multi-thread"] }
wasm-bindgen = { version = "0.2.87", features = ["serde-serialize"] }
wasm-bindgen-test = "0.3.37"
criterion = { version = "0.4", default-features = false }
indexmap = "1.9.1"
parking_lot = "0.12"
smallvec = { version = "1.10.0", features = ["serde"] }
borsh = { version = "0.9.1", features = ["rc"] } # please keep this fixed
async-std = { version = "1.12.0", features = ['attributes'] }
async-channel = "1.8.0"
clap = { version = "4.0.23", features = ["derive", "string", "cargo"] }
derive_more = { version = "0.99" }
log = "0.4"
cfg-if = "1.0.0"
rocksdb = "0.21"
num_cpus = "1.15.0"
async-trait = "0.1.57"
paste = "1.0.11"
regex = "1.6.0"
pad = "0.1.6"
convert_case = "0.5.0"
wasm-bindgen-futures = "0.4.33"
js-sys = "0.3.64"
web-sys = "0.3.64"
getrandom = { version = "0.2.8", features = ["js"] }
home = "0.5.4"
base64 = "0.21.0"
chacha20poly1305 = "0.10.1"
heapless = "0.7.16"
downcast = "0.11.0"
downcast-rs = "1.2.0"
argon2 = "0.5.0"
uuid = { version = "1.2.2", features = ["v4", "fast-rng", "serde"] }
# pbkdf2 = "0.12.1"
sha1 = "0.10.5"
aes = "0.8.2"
cfb-mode = "0.8.2"
evpkdf = "0.2.0"
md-5 = "0.10.5"
derivative = "2.2.0"
num = "0.4.0"
textwrap = "0.16"
sorted-insert = "0.2.3"
dashmap = "5.4.0"
separator = "0.4.1"
serde_bytes = "0.11.11"
xxhash-rust = { version = "0.8.6", features = ["xxh3"] }

# bip32 dependencies
rand_core = { version = "0.6", features = ["std"] }
bs58 = { version = "0.4", features = ["check"], default-features = false }
hmac = { version = "0.12", default-features = false }
secp256k1 = { version = "0.24", features = ["global-context", "rand-std", "serde"] }
#sha2 = {version = "0.10", default-features = false}
zeroize = { version = "1", default-features = false, features=["alloc"] }
ripemd = { version = "0.1", default-features = false }
subtle = { version = "2", default-features = false }
once_cell = { version = "1" }
pbkdf2 = { version = "0.12.1" }
# pbkdf2 = { version = "0.11", default-features = false}

# workflow dependencies
workflow-d3 = { version = "0.6.0" }
workflow-nw = { version = "0.6.0" }
workflow-log = { version = "0.6.0" }
workflow-core = { version = "0.6.0" }
workflow-wasm = { version = "0.6.1" }
workflow-dom = { version = "0.6.0" }
workflow-rpc = { version = "0.6.0" }
workflow-node = { version = "0.6.0" }
workflow-store = { version = "0.6.0" }
workflow-terminal = { version = "0.6.0" }
nw-sys = "0.1.5"

# if below is enabled, this means that there is an ongoing work
# on the workflow-rs crate. This requires that you clone workflow-rs
# into a sibling folder from https://github.com/workflow-rs/workflow-rs
# workflow-d3 = { path = "../workflow-rs/d3" }
# workflow-nw = { path = "../workflow-rs/nw" }
# workflow-log = { path = "../workflow-rs/log" }
# workflow-core = { path = "../workflow-rs/core" }
# workflow-wasm = { path = "../workflow-rs/wasm" }
# workflow-dom = { path = "../workflow-rs/dom" }
# workflow-rpc = { path = "../workflow-rs/rpc" }
# workflow-node = { path = "../workflow-rs/node" }
# workflow-store = { path = "../workflow-rs/store" }
# workflow-terminal = { path = "../workflow-rs/terminal" }
# https://github.com/aspectron/nw-sys
# nw-sys = { path = "../nw-sys" }

[profile.release]
lto = "thin"
strip = true
overflow-checks = true

[profile.heap]
inherits = "release"
debug = true
strip = false<|MERGE_RESOLUTION|>--- conflicted
+++ resolved
@@ -94,27 +94,11 @@
 kaspa-merkle = { version = "0.1.6", path = "crypto/merkle" }
 kaspa-mining = { version = "0.1.6", path = "mining" }
 kaspa-mining-errors = { path = "mining/errors" }
-<<<<<<< HEAD
 kaspa-p2p-flows = { path = "protocol/flows" }
 kaspa-p2p-lib = { path = "protocol/p2p" }
 kaspa-testing-integration = { path = "testing/integration" }
 kaspa-utxoindex = { path = "indexes/utxoindex" }
 kaspa-rpc-service = { version = "0.1.2", path = "rpc/service" }
-
-# published
-kaspa-addresses = { version = "0.1.2", path = "crypto/addresses" }
-kaspa-bip32 = { version = "0.1.2", path = "wallet/bip32" }
-kaspa-consensus = { version = "0.1.2", path = "consensus" }
-kaspa-consensus-core = { version = "0.1.2", path = "consensus/core" }
-kaspa-consensus-notify = { version = "0.1.2", path = "consensus/notify" }
-kaspa-core = { version = "0.1.2", path = "core" }
-kaspa-database = { version = "0.1.2", path = "database" }
-kaspa-grpc-client = { version = "0.1.2", path = "rpc/grpc/client" }
-kaspa-grpc-core = { version = "0.1.2", path = "rpc/grpc/core" }
-kaspa-hashes = { version = "0.1.2", path = "crypto/hashes" }
-kaspa-math = { version = "0.1.2", path = "math" }
-kaspa-merkle = { version = "0.1.2", path = "crypto/merkle" }
-kaspa-muhash = { version = "0.1.2", path = "crypto/muhash" }
 kaspa-notify = { version = "0.1.2", path = "notify" }
 kaspa-pow = { version = "0.1.2", path = "consensus/pow" }
 kaspa-rpc-core = { version = "0.1.2", path = "rpc/core" }
@@ -126,11 +110,6 @@
 kaspa-wasm = { version = "0.1.2", path = "wasm" }
 kaspa-wrpc-client = { version = "0.1.2", path = "rpc/wrpc/client" }
 kaspa-wrpc-wasm = { version = "0.1.2", path = "rpc/wrpc/wasm" }
-
-# not published
-kaspa-grpc-server = { path = "rpc/grpc/server" }
-kaspa-index-core = { path = "indexes/core" }
-kaspa-index-processor = { path = "indexes/processor" }
 kaspa-wallet-cli = { path = "wallet/cli" }
 kaspa-wallet-cli-native = { path = "wallet/native" }
 kaspa-wallet-cli-wasm = { path = "wallet/wasm" }
@@ -138,31 +117,10 @@
 kaspa-wrpc-server = { path = "rpc/wrpc/server" }
 kaspad = { path = "kaspad" }
 kaspa-component-manager = { path = "kaspa_component_manager" }
-=======
 kaspa-muhash = { version = "0.1.6", path = "crypto/muhash" }
-kaspa-notify = { version = "0.1.6", path = "notify" }
-kaspa-p2p-flows = { version = "0.1.6", path = "protocol/flows" }
-kaspa-p2p-lib = { version = "0.1.6", path = "protocol/p2p" }
-kaspa-pow = { version = "0.1.6", path = "consensus/pow" }
-kaspa-rpc-core = { version = "0.1.6", path = "rpc/core" }
-kaspa-rpc-macros = { version = "0.1.6", path = "rpc/macros" }
-kaspa-rpc-service = { version = "0.1.6", path = "rpc/service" }
-kaspa-txscript = { version = "0.1.6", path = "crypto/txscript" }
-kaspa-txscript-errors = { version = "0.1.6", path = "crypto/txscript/errors" }
-kaspa-utils = { version = "0.1.6", path = "utils" }
-kaspa-utxoindex = { version = "0.1.6", path = "indexes/utxoindex" }
 kaspa-wallet = { version = "0.1.6", path = "wallet/native" }
 kaspa-cli = { version = "0.1.6", path = "cli" }
-kaspa-wallet-cli-wasm = { version = "0.1.6", path = "wallet/wasm" }
-kaspa-wallet-core = { version = "0.1.6", path = "wallet/core" }
-kaspa-wasm = { version = "0.1.6", path = "wasm" }
 kaspa-wrpc-core = { version = "0.1.6", path = "rpc/wrpc/core" }
-kaspa-wrpc-client = { version = "0.1.6", path = "rpc/wrpc/client" }
-kaspa-wrpc-proxy = { version = "0.1.6", path = "rpc/wrpc/proxy" }
-kaspa-wrpc-server = { version = "0.1.6", path = "rpc/wrpc/server" }
-kaspa-wrpc-wasm = { version = "0.1.6", path = "rpc/wrpc/wasm" }
-kaspad = { version = "0.1.6", path = "kaspad" }
->>>>>>> 72c87c21
 kaspa-perf-monitor = { path = "metrics/perf_monitor" }
 
 # external
@@ -235,9 +193,13 @@
 rand_core = { version = "0.6", features = ["std"] }
 bs58 = { version = "0.4", features = ["check"], default-features = false }
 hmac = { version = "0.12", default-features = false }
-secp256k1 = { version = "0.24", features = ["global-context", "rand-std", "serde"] }
+secp256k1 = { version = "0.24", features = [
+    "global-context",
+    "rand-std",
+    "serde",
+] }
 #sha2 = {version = "0.10", default-features = false}
-zeroize = { version = "1", default-features = false, features=["alloc"] }
+zeroize = { version = "1", default-features = false, features = ["alloc"] }
 ripemd = { version = "0.1", default-features = false }
 subtle = { version = "2", default-features = false }
 once_cell = { version = "1" }
