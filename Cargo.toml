--- conflicted
+++ resolved
@@ -18,16 +18,13 @@
     "crypto/merkle",
     "rpc/core",
     "rpc/grpc",
-<<<<<<< HEAD
     "rpc/macros",
     "rpc/wrpc/client",
     "rpc/wrpc/server",
     "rpc/wrpc/proxy",
     "bip32",
-=======
     "mining",
     "p2p",
->>>>>>> 8cdfff95
 ]
 
 [workspace.package]
@@ -52,7 +49,6 @@
 kaspa-utils = { path = "utils" }
 rpc-core = { path = "rpc/core" }
 rpc-grpc = { path = "rpc/grpc" }
-<<<<<<< HEAD
 kaspa-rpc-macros = { path = "rpc/macros" }
 kaspa-wrpc-client = { path = "rpc/wrpc/client" }
 kaspa-wrpc-server = { path = "rpc/wrpc/server" }
@@ -63,9 +59,7 @@
 kaspa-wallet-cli-wasm = { path = "wallet/wasm" }
 kaspa-wasm = { path = "wasm" }
 kaspa-bip32 = { path = "bip32" }
-=======
 mining = { path = "mining" }
->>>>>>> 8cdfff95
 
 thiserror = "1"
 faster-hex = "0.6"
