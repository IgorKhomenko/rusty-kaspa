--- conflicted
+++ resolved
@@ -183,7 +183,7 @@
 paste = "1.0.14"
 pbkdf2 = "0.12.2"
 portable-atomic = {version = "1.5.1", features = ["float"]}
-prost = "0.11.9" # TODO "0.12.1" - results in deprecated functions failing lints
+prost = "0.12.1"
 rand = "0.8.5"
 rand_chacha = "0.3.1"
 rand_core = { version = "0.6.4", features = ["std"] }
@@ -195,7 +195,6 @@
 rocksdb = "0.21.0"
 secp256k1 = { version = "0.24.0", features = [ "global-context", "rand-std", "serde" ] } # TODO "0.28.0"
 separator = "0.4.1"
-<<<<<<< HEAD
 seqlock = "0.2.0"
 serde = { version = "1.0.190", features = ["derive", "rc"] }
 serde_bytes = "0.11.12"
@@ -214,8 +213,8 @@
 thiserror = "1.0.50"
 tokio = { version = "1.33.0", features = ["sync", "rt-multi-thread"] }
 tokio-stream = "0.1.14"
-tonic = "0.9.2" # TODO "0.10.2" - results in deprecated functions failing lints
-tonic-build = "0.9.2" # TODO "0.10.2" - results in deprecated functions failing lints
+tonic = { version = "0.10.2", features = ["tls", "gzip"] }
+tonic-build = { version = "0.10.2", features = ["prost"] }
 triggered = "0.1.2"
 uuid = { version = "1.5.0", features = ["v4", "fast-rng", "serde"] }
 wasm-bindgen = { version = "0.2.87", features = ["serde-serialize"] }
@@ -225,24 +224,10 @@
 xxhash-rust = { version = "0.8.7", features = ["xxh3"] }
 zeroize = { version = "1.6.0", default-features = false, features = ["alloc"] }
 
-# NOTE:
-# prost, tonic, tonic-build 
-# should be updated to latest
-# versions simultaneously!
-
 # workflow dependencies that are not a part of core libraries
-=======
-serde_bytes = "0.11.11"
-xxhash-rust = { version = "0.8.6", features = ["xxh3"] }
-h2 = "0.3.21"
-prost = { version = "0.12.1" }
-tonic = { version = "0.10.2", features = ["tls", "gzip"] }
-tonic-build = { version = "0.10.2", features = ["prost"] }
->>>>>>> acadd875
 
 # workflow-perf-monitor = { path = "../../../workflow-perf-monitor-rs" }
 workflow-perf-monitor = { version = "0.0.2" }
-
 
 # workflow dependencies
 workflow-d3 = { version = "0.8.0" }
