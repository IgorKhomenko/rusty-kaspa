[workspace]
members = [
    "core",
    "wallet/core",
    "wallet/cli",
    "wallet/native",
    "wallet/wasm",
    "wallet/bip32",
    "consensus",
    "consensus/core",
    "consensus/notify",
    "consensus/pow",
    "kaspad",
    "simpa",
    "wasm",
    "math",
    "crypto/hashes",
    "crypto/muhash",
    "crypto/addresses",
    "crypto/merkle",
    "notify",
    "indexes/core",
    "indexes/processor",
    "indexes/utxoindex",
    "rpc/macros",
    "rpc/core",
    "rpc/service",
    "rpc/grpc/core",
    "rpc/grpc/client",
    "rpc/grpc/server",
    "rpc/core",
    "rpc/wrpc/server",
    "rpc/wrpc/client",
    "rpc/wrpc/proxy",
    "rpc/wrpc/wasm",
    "mining",
    "protocol/p2p",
    "protocol/flows",
    "components/addressmanager",
    "components/connectionmanager",
    "components/consensusmanager",
    "database",
    "crypto/txscript",
    "crypto/txscript/errors",
    "testing/integration",
<<<<<<< HEAD
    "utils",
=======
    "rothschild",
>>>>>>> a9c01b02
]

[workspace.package]
version = "0.0.3"
authors = ["Kaspa developers"]
license = "MIT/Apache-2.0"
edition = "2021"
include = [
    "src/**/*.rs",
    "src/**/*.s",
    "src/**/*.r",
    "proto/**/*.proto",
    "benches/**/*.rs",
    "build.rs",
    "Cargo.toml",
    "Cargo.lock",
]

[workspace.dependencies]
kaspa-addressmanager = { version = "0.0.3", path = "components/addressmanager" }
kaspa-connectionmanager = { version = "0.0.3", path = "components/connectionmanager" }
kaspa-mining = { version = "0.0.3", path = "mining" }
kaspa-p2p-flows = { version = "0.0.3", path = "protocol/flows" }
kaspa-p2p-lib = { version = "0.0.3", path = "protocol/p2p" }
# kaspa-testing-integration = { version = "0.1.2", path = "testing/integration" }
kaspa-utxoindex = { version = "0.0.3", path = "indexes/utxoindex" }
kaspa-addresses = { version = "0.0.3", path = "crypto/addresses" }
kaspa-bip32 = { version = "0.0.3", path = "wallet/bip32" }
kaspa-consensus = { version = "0.0.3", path = "consensus" }
kaspa-consensus-core = { version = "0.0.3", path = "consensus/core" }
kaspa-consensus-notify = { version = "0.0.3", path = "consensus/notify" }
kaspa-core = { version = "0.0.3", path = "core" }
kaspa-database = { version = "0.0.3", path = "database" }
kaspa-grpc-client = { version = "0.0.3", path = "rpc/grpc/client" }
kaspa-grpc-core = { version = "0.0.3", path = "rpc/grpc/core" }
kaspa-hashes = { version = "0.0.3", path = "crypto/hashes" }
kaspa-math = { version = "0.0.3", path = "math" }
kaspa-merkle = { version = "0.0.3", path = "crypto/merkle" }
kaspa-muhash = { version = "0.0.3", path = "crypto/muhash" }
kaspa-notify = { version = "0.0.3", path = "notify" }
kaspa-pow = { version = "0.0.3", path = "consensus/pow" }
kaspa-rpc-core = { version = "0.0.3", path = "rpc/core" }
kaspa-rpc-macros = { version = "0.0.3", path = "rpc/macros" }
kaspa-txscript = { version = "0.0.3", path = "crypto/txscript" }
kaspa-txscript-errors = { version = "0.0.3", path = "crypto/txscript/errors" }
kaspa-utils = { version = "0.0.3", path = "utils" }
kaspa-wallet-core = { version = "0.0.3", path = "wallet/core" }
kaspa-wasm = { version = "0.0.3", path = "wasm" }
kaspa-wrpc-client = { version = "0.0.3", path = "rpc/wrpc/client" }
kaspa-wrpc-wasm = { version = "0.0.3", path = "rpc/wrpc/wasm" }
kaspa-grpc-server = { version = "0.0.3", path = "rpc/grpc/server" }
kaspa-index-core = { version = "0.0.3", path = "indexes/core" }
kaspa-index-processor = { version = "0.0.3", path = "indexes/processor" }
kaspa-wallet-cli = { version = "0.0.3", path = "wallet/cli" }
kaspa-wallet = { version = "0.0.3", path = "wallet/native" }
kaspa-wallet-cli-wasm = { version = "0.0.3", path = "wallet/wasm" }
kaspa-wrpc-proxy = { version = "0.0.3", path = "rpc/wrpc/proxy" }
kaspa-wrpc-server = { version = "0.0.3", path = "rpc/wrpc/server" }
kaspad = { version = "0.0.3", path = "kaspad" }
kaspa-consensusmanager = { version = "0.0.3", path = "components/consensusmanager" }
kaspa-rpc-service = { version = "0.0.3", path = "rpc/service" }

# external
thiserror = "1"
faster-hex = "0.6"
itertools = "0.10"
rand = "0.8"
rand_chacha = "0.3"
rayon = "1"
tempfile = "3.3"
blake2b_simd = "1"
sha2 = "0.10"
serde = { version = "1", features = ["derive", "rc"] }
serde_json = "1.0.91"
serde-wasm-bindgen = "0.4.5"
futures-util = { version = "0.3", default-features = false, features = [
    "alloc",
] }
futures = { version = "0.3" }
bincode = { version = "1", default-features = false }
tokio = { version = "1", features = ["sync", "rt-multi-thread"] }
wasm-bindgen = { version = "0.2", features = ["serde-serialize"] }
criterion = { version = "0.4", default-features = false }
indexmap = "1.9.1"
parking_lot = "0.12"
smallvec = { version = "1.10.0", features = ["serde"] }
borsh = { version = "0.9.1", features = ["rc"] } # please keep this fixed
async-std = { version = "1.12.0", features = ['attributes'] }
async-channel = "1.8.0"
clap = { version = "4.0.23", features = ["derive", "string", "cargo"] }
derive_more = { version = "0.99" }
log = "0.4"
cfg-if = "1.0.0"
rocksdb = "0.19"
num_cpus = "1.15.0"
async-trait = "0.1.57"
paste = "1.0.11"
regex = "1.6.0"
pad = "0.1.6"
convert_case = "0.5.0"
<<<<<<< HEAD
wasm-bindgen-futures="0.4.33"
js-sys = "0.3.61"
web-sys = "0.3.61"
=======
wasm-bindgen-futures = "0.4.33"
js-sys = "0.3.56"
>>>>>>> a9c01b02
getrandom = { version = "0.2.8", features = ["js"] }
home = "0.5.4"
base64 = "0.21.0"
chacha20poly1305 = "0.10.1"
heapless = "0.7.16"
downcast = "0.11.0"
argon2 = "0.5.0"
uuid = { version = "1.2.2", features = ["v4", "fast-rng", "serde"] }
# pbkdf2 = "0.12.1"
sha1 = "0.10.5"
aes = "0.8.2"
cfb-mode = "0.8.2"
evpkdf = "0.2.0"
md-5 = "0.10.5"
derivative = "2.2.0"

# bip32 dependencies
rand_core = { version = "0.6", features = ["std"] }
bs58 = { version = "0.4", features = ["check"], default-features = false }
hmac = { version = "0.12", default-features = false }
secp256k1 = { version = "0.24", features = ["global-context", "rand-std"] }
#sha2 = {version = "0.10", default-features = false}
<<<<<<< HEAD
zeroize = {version = "1", default-features = false, features=["alloc"]}
ripemd = {version = "0.1", default-features = false}
subtle = {version = "2", default-features = false}
once_cell = {version = "1"}
pbkdf2 = {version = "0.12.1"}
# pbkdf2 = {version = "0.11", default-features = false}
=======
zeroize = { version = "1", default-features = false, features = ["alloc"] }
ripemd = { version = "0.1", default-features = false }
subtle = { version = "2", default-features = false }
once_cell = { version = "1" }
pbkdf2 = { version = "0.11", default-features = false }
>>>>>>> a9c01b02

# workflow dependencies
# workflow-log = { version = "0.3.14" }
# workflow-core = { version = "0.3.14" }
# workflow-wasm = { version = "0.3.14" }
# workflow-dom = { version = "0.3.14" }
# workflow-rpc = { version = "0.3.14" }
# workflow-node = { version = "0.3.14" }
# workflow-store = { version = "0.3.14" }
# workflow-terminal = { version = "0.3.14" }

workflow-log = { path = "../workflow-rs/log" }
workflow-core = { path = "../workflow-rs/core" }
workflow-wasm = { path = "../workflow-rs/wasm" }
workflow-dom = { path = "../workflow-rs/dom" }
workflow-rpc = { path = "../workflow-rs/rpc" }
workflow-node = { path = "../workflow-rs/node" }
workflow-store = { path = "../workflow-rs/store" }
workflow-terminal = { path = "../workflow-rs/terminal" }

[profile.release]
lto = "thin"
strip = true<|MERGE_RESOLUTION|>--- conflicted
+++ resolved
@@ -43,11 +43,8 @@
     "crypto/txscript",
     "crypto/txscript/errors",
     "testing/integration",
-<<<<<<< HEAD
     "utils",
-=======
     "rothschild",
->>>>>>> a9c01b02
 ]
 
 [workspace.package]
@@ -148,14 +145,9 @@
 regex = "1.6.0"
 pad = "0.1.6"
 convert_case = "0.5.0"
-<<<<<<< HEAD
-wasm-bindgen-futures="0.4.33"
+wasm-bindgen-futures = "0.4.33"
 js-sys = "0.3.61"
 web-sys = "0.3.61"
-=======
-wasm-bindgen-futures = "0.4.33"
-js-sys = "0.3.56"
->>>>>>> a9c01b02
 getrandom = { version = "0.2.8", features = ["js"] }
 home = "0.5.4"
 base64 = "0.21.0"
@@ -178,20 +170,12 @@
 hmac = { version = "0.12", default-features = false }
 secp256k1 = { version = "0.24", features = ["global-context", "rand-std"] }
 #sha2 = {version = "0.10", default-features = false}
-<<<<<<< HEAD
-zeroize = {version = "1", default-features = false, features=["alloc"]}
-ripemd = {version = "0.1", default-features = false}
-subtle = {version = "2", default-features = false}
-once_cell = {version = "1"}
-pbkdf2 = {version = "0.12.1"}
-# pbkdf2 = {version = "0.11", default-features = false}
-=======
-zeroize = { version = "1", default-features = false, features = ["alloc"] }
+zeroize = { version = "1", default-features = false, features=["alloc"] }
 ripemd = { version = "0.1", default-features = false }
 subtle = { version = "2", default-features = false }
 once_cell = { version = "1" }
-pbkdf2 = { version = "0.11", default-features = false }
->>>>>>> a9c01b02
+pbkdf2 = { version = "0.12.1" }
+# pbkdf2 = { version = "0.11", default-features = false}
 
 # workflow dependencies
 # workflow-log = { version = "0.3.14" }
