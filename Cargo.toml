--- conflicted
+++ resolved
@@ -247,17 +247,10 @@
 tonic-build = { version = "0.10.2", features = ["prost"] }
 triggered = "0.1.2"
 uuid = { version = "1.5.0", features = ["v4", "fast-rng", "serde"] }
-<<<<<<< HEAD
 wasm-bindgen = { version = "=0.2.92", features = ["serde-serialize"] }
 wasm-bindgen-futures = "=0.4.40"
 wasm-bindgen-test = "=0.3.37"
 web-sys = "=0.3.67"
-=======
-wasm-bindgen = { version = "0.2.92", features = ["serde-serialize"] }
-wasm-bindgen-futures = "0.4.40"
-wasm-bindgen-test = "0.3.37"
-web-sys = "0.3.67"
->>>>>>> 08543483
 xxhash-rust = { version = "0.8.7", features = ["xxh3"] }
 zeroize = { version = "1.6.0", default-features = false, features = ["alloc"] }
 pin-project-lite = "0.2.13"
