--- conflicted
+++ resolved
@@ -41,15 +41,10 @@
 merkle = { path = "crypto/merkle" }
 pow = { path = "consensus/pow" }
 kaspa-utils = { path = "utils" }
-<<<<<<< HEAD
 kaspa-rpc-core = { path = "rpc/core" }
 kaspa-rpc-grpc = { path = "rpc/grpc" }
-=======
-rpc-core = { path = "rpc/core" }
-rpc-grpc = { path = "rpc/grpc" }
 p2p-lib = { path = "protocol/p2p" }
 p2p-flows = { path = "protocol/flows" }
->>>>>>> 83d7e50c
 mining = { path = "mining" }
 
 thiserror = "1"
