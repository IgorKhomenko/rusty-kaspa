--- conflicted
+++ resolved
@@ -276,19 +276,6 @@
 nw-sys = "0.1.6"
 
 # workflow dependencies
-<<<<<<< HEAD
-# workflow-core = { version = "0.12.1" }
-# workflow-d3 = { version = "0.12.1" }
-# workflow-dom = { version = "0.12.1" }
-# workflow-http = { version = "0.12.1" }
-# workflow-log = { version = "0.12.1" }
-# workflow-node = { version = "0.12.1" }
-# workflow-nw = { version = "0.12.1" }
-# workflow-rpc = { version = "0.12.1" }
-# workflow-store = { version = "0.12.1" }
-# workflow-terminal = { version = "0.12.1" }
-# workflow-wasm = { version = "0.12.1" }
-=======
 # workflow-core = { version = "0.13.2" }
 # workflow-d3 = { version = "0.13.2" }
 # workflow-dom = { version = "0.13.2" }
@@ -301,7 +288,6 @@
 # workflow-store = { version = "0.13.2" }
 # workflow-terminal = { version = "0.13.2" }
 # workflow-wasm = { version = "0.13.2" }
->>>>>>> 698a38e7
 
 # if below is enabled, this means that there is an ongoing work
 # on the workflow-rs crate. This requires that you clone workflow-rs
@@ -320,18 +306,6 @@
 workflow-wasm = { path = "../workflow-rs/wasm" }
 
 # ---
-workflow-core = { git = "https://github.com/workflow-rs/workflow-rs.git", branch = "pre-borsh-1-5-1" }
-workflow-d3 = { git = "https://github.com/workflow-rs/workflow-rs.git", branch = "pre-borsh-1-5-1" }
-workflow-dom = { git = "https://github.com/workflow-rs/workflow-rs.git", branch = "pre-borsh-1-5-1" }
-workflow-http = { git = "https://github.com/workflow-rs/workflow-rs.git", branch = "pre-borsh-1-5-1" }
-workflow-log = { git = "https://github.com/workflow-rs/workflow-rs.git", branch = "pre-borsh-1-5-1" }
-workflow-node = { git = "https://github.com/workflow-rs/workflow-rs.git", branch = "pre-borsh-1-5-1" }
-workflow-nw = { git = "https://github.com/workflow-rs/workflow-rs.git", branch = "pre-borsh-1-5-1" }
-workflow-rpc = { git = "https://github.com/workflow-rs/workflow-rs.git", branch = "pre-borsh-1-5-1" }
-workflow-store = { git = "https://github.com/workflow-rs/workflow-rs.git", branch = "pre-borsh-1-5-1" }
-workflow-terminal = { git = "https://github.com/workflow-rs/workflow-rs.git", branch = "pre-borsh-1-5-1" }
-workflow-wasm = { git = "https://github.com/workflow-rs/workflow-rs.git", branch = "pre-borsh-1-5-1" }
-
 # workflow-core = { git = "https://github.com/workflow-rs/workflow-rs.git", branch = "master" }
 # workflow-d3 = { git = "https://github.com/workflow-rs/workflow-rs.git", branch = "master" }
 # workflow-dom = { git = "https://github.com/workflow-rs/workflow-rs.git", branch = "master" }
