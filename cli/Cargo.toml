[package]
name = "kaspa-cli"
description = "Kaspa CLI library"
version.workspace = true
edition.workspace = true
authors.workspace = true
include.workspace = true
license.workspace = true

[features]
legacy-rpc = ["kaspa-wallet-core/legacy-rpc"]
default = []

[lib]
name = "kaspa_cli_lib"
crate-type = ["cdylib", "lib"]

[dependencies]
async-trait.workspace = true
borsh.workspace = true
cfg-if.workspace = true
convert_case.workspace = true
dashmap.workspace = true
downcast.workspace = true
faster-hex.workspace = true
futures.workspace = true
js-sys.workspace = true
kaspa-addresses.workspace = true
kaspa-bip32.workspace = true
kaspa-consensus-core.workspace = true
kaspa-core.workspace = true
kaspa-daemon.workspace = true
kaspa-rpc-core.workspace = true
kaspa-utils.workspace = true
kaspa-wallet-core.workspace = true
kaspa-wrpc-client.workspace = true
nw-sys.workspace = true
pad.workspace = true
regex.workspace = true
separator.workspace = true
serde_json.workspace = true
serde.workspace = true
textwrap.workspace = true
thiserror.workspace = true
wasm-bindgen.workspace = true
workflow-core.workspace = true
workflow-dom.workspace = true
workflow-log.workspace = true
workflow-node.workspace = true
workflow-nw.workspace = true
workflow-store.workspace = true
workflow-terminal.workspace = true
workflow-wasm.workspace = true
<<<<<<< HEAD
# workflow-wasm.workspace = true
serde_json.workspace = true
serde.workspace = true
kaspa-consensus-core.workspace = true
textwrap.workspace = true
kaspa-core.workspace = true
separator.workspace = true
kaspa-addresses.workspace = true
downcast.workspace = true
nw-sys.workspace = true
kaspa-daemon.workspace = true
wasm-bindgen.workspace = true
regex.workspace = true
js-sys.workspace = true
kaspa-rpc-core.workspace = true
borsh.workspace = true
kaspa-utils.workspace = true
dashmap.workspace = true
faster-hex.workspace = true
kaspa-bip32.workspace = true
# web-sys.workspace = true
kaspa-metrics.workspace = true
=======
>>>>>>> 204398e8

[dependencies.web-sys]
workspace = true
features = [
    'console',
    'Document',
    'Window',
    'Node',
    'Element',
    'HtmlElement',
    'DomTokenList',
    # 'HtmlElement',
    # 'CustomEvent',
    # 'MouseEvent'
]

[target.'cfg(not(target_arch = "wasm32"))'.dependencies]
tokio.workspace = true<|MERGE_RESOLUTION|>--- conflicted
+++ resolved
@@ -30,6 +30,7 @@
 kaspa-consensus-core.workspace = true
 kaspa-core.workspace = true
 kaspa-daemon.workspace = true
+kaspa-metrics.workspace = true
 kaspa-rpc-core.workspace = true
 kaspa-utils.workspace = true
 kaspa-wallet-core.workspace = true
@@ -51,31 +52,6 @@
 workflow-store.workspace = true
 workflow-terminal.workspace = true
 workflow-wasm.workspace = true
-<<<<<<< HEAD
-# workflow-wasm.workspace = true
-serde_json.workspace = true
-serde.workspace = true
-kaspa-consensus-core.workspace = true
-textwrap.workspace = true
-kaspa-core.workspace = true
-separator.workspace = true
-kaspa-addresses.workspace = true
-downcast.workspace = true
-nw-sys.workspace = true
-kaspa-daemon.workspace = true
-wasm-bindgen.workspace = true
-regex.workspace = true
-js-sys.workspace = true
-kaspa-rpc-core.workspace = true
-borsh.workspace = true
-kaspa-utils.workspace = true
-dashmap.workspace = true
-faster-hex.workspace = true
-kaspa-bip32.workspace = true
-# web-sys.workspace = true
-kaspa-metrics.workspace = true
-=======
->>>>>>> 204398e8
 
 [dependencies.web-sys]
 workspace = true
