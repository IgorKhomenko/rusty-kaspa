--- conflicted
+++ resolved
@@ -59,8 +59,6 @@
                 let account_name = account_name.as_deref();
                 wizards::account::create(&ctx, prv_key_data_info, account_kind, account_name).await?;
             }
-<<<<<<< HEAD
-=======
             "import" => {
                 if argv.is_empty() {
                     tprintln!(ctx, "usage: 'account import <import-type> <key-type> [extra keys]'");
@@ -180,7 +178,6 @@
                     }
                 }
             }
->>>>>>> 10eb2230
             "scan" | "sweep" => {
                 let len = argv.len();
                 let mut start = 0;
