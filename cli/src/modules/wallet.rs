--- conflicted
+++ resolved
@@ -66,11 +66,8 @@
 
                 let (secret, _) = ctx.ask_wallet_secret(None).await?;
                 let _ = ctx.notifier().show(Notification::Processing).await;
-<<<<<<< HEAD
-                ctx.wallet().open(secret, name).await?;
-=======
-                ctx.wallet().load_and_activate(secret, name).await?;
->>>>>>> 0dffd60f
+                ctx.wallet().open_and_activate(secret, name).await?;
+                // ctx.wallet().open(secret, name).await?;
             }
             "close" => {
                 ctx.wallet().close().await?;
