use crate::imports::*;
use crate::result::Result;
use crate::TransactionOutpoint;
use crate::UtxoEntryReference;
use kaspa_utils::hex::*;

#[wasm_bindgen(typescript_custom_section)]
const TS_TRANSACTION: &'static str = r#"
/**
 * Interface defines the structure of a transaction input.
 * 
 * @category Consensus
 */
export interface ITransactionInput {
    previousOutpoint: ITransactionOutpoint;
    signatureScript?: HexString;
    sequence: bigint;
    sigOpCount: number;
    utxo?: UtxoEntryReference;

    /** Optional verbose data provided by RPC */
    verboseData?: ITransactionInputVerboseData;
}

/**
 * Option transaction input verbose data.
 * 
 * @category Node RPC
 */
export interface ITransactionInputVerboseData { }

"#;

#[wasm_bindgen]
extern "C" {
<<<<<<< HEAD
    #[wasm_bindgen(typescript_type = "ITransactionInput | TransactionInput")]
    pub type TransactionInputT;
    #[wasm_bindgen(typescript_type = "(ITransactionInput | TransactionInput)[]")]
    pub type TransactionInputArrayAsArgT;
    #[wasm_bindgen(typescript_type = "TransactionInput[]")]
    pub type TransactionInputArrayAsResultT;
=======
    #[wasm_bindgen(typescript_type = "ITransactionInput")]
    pub type ITransactionInput;
    #[wasm_bindgen(extends = js_sys::Array, typescript_type = "ITransactionInput[]")]
    pub type ITransactionInputArray;
>>>>>>> c340bcf1
}

#[derive(Debug, Clone, Serialize, Deserialize)]
#[serde(rename_all = "camelCase")]
pub struct TransactionInputInner {
    pub previous_outpoint: TransactionOutpoint,
    pub signature_script: Option<Vec<u8>>,
    pub sequence: u64,
    pub sig_op_count: u8,
    pub utxo: Option<UtxoEntryReference>,
}

impl TransactionInputInner {
    pub fn new(
        previous_outpoint: TransactionOutpoint,
        signature_script: Option<Vec<u8>>,
        sequence: u64,
        sig_op_count: u8,
        utxo: Option<UtxoEntryReference>,
    ) -> Self {
        Self { previous_outpoint, signature_script, sequence, sig_op_count, utxo }
    }
}

/// Represents a Kaspa transaction input
/// @category Consensus
#[derive(Clone, Debug, Serialize, Deserialize, CastFromJs)]
#[wasm_bindgen(inspectable)]
pub struct TransactionInput {
    inner: Arc<Mutex<TransactionInputInner>>,
}

impl TransactionInput {
    pub fn new(
        previous_outpoint: TransactionOutpoint,
        signature_script: Option<Vec<u8>>,
        sequence: u64,
        sig_op_count: u8,
        utxo: Option<UtxoEntryReference>,
    ) -> Self {
        let inner = TransactionInputInner::new(previous_outpoint, signature_script, sequence, sig_op_count, utxo);
        Self { inner: Arc::new(Mutex::new(inner)) }
    }

    pub fn new_with_inner(inner: TransactionInputInner) -> Self {
        Self { inner: Arc::new(Mutex::new(inner)) }
    }

    pub fn inner(&self) -> MutexGuard<'_, TransactionInputInner> {
        self.inner.lock().unwrap()
    }

    pub fn sig_op_count(&self) -> u8 {
        self.inner().sig_op_count
    }

    pub fn utxo(&self) -> Option<UtxoEntryReference> {
        self.inner().utxo.clone()
    }
}

#[wasm_bindgen]
impl TransactionInput {
    #[wasm_bindgen(constructor)]
    pub fn constructor(value: &TransactionInputT) -> Result<TransactionInput> {
        Self::try_owned_from(value)
    }

    #[wasm_bindgen(getter = previousOutpoint)]
    pub fn get_previous_outpoint(&self) -> TransactionOutpoint {
        self.inner().previous_outpoint.clone()
    }

    #[wasm_bindgen(setter = previousOutpoint)]
    pub fn set_previous_outpoint(&mut self, js_value: &JsValue) -> Result<()> {
        match js_value.try_into() {
            Ok(outpoint) => {
                self.inner().previous_outpoint = outpoint;
                Ok(())
            }
            Err(_) => Err(Error::custom("invalid outpoint script".to_string())),
        }
    }

    #[wasm_bindgen(getter = signatureScript)]
    pub fn get_signature_script_as_hex(&self) -> Option<String> {
        self.inner().signature_script.as_ref().map(|script| script.to_hex())
    }

    #[wasm_bindgen(setter = signatureScript)]
    pub fn set_signature_script_from_js_value(&mut self, js_value: JsValue) -> Result<()> {
        match js_value.try_as_vec_u8() {
            Ok(signature) => {
                self.set_signature_script(signature);
                Ok(())
            }
            Err(_) => Err(Error::custom("invalid signature script".to_string())),
        }
    }

    #[wasm_bindgen(getter = sequence)]
    pub fn get_sequence(&self) -> u64 {
        self.inner().sequence
    }

    #[wasm_bindgen(setter = sequence)]
    pub fn set_sequence(&mut self, sequence: u64) {
        self.inner().sequence = sequence;
    }

    #[wasm_bindgen(getter = sigOpCount)]
    pub fn get_sig_op_count(&self) -> u8 {
        self.inner().sig_op_count
    }

    #[wasm_bindgen(setter = sigOpCount)]
    pub fn set_sig_op_count(&mut self, sig_op_count: u8) {
        self.inner().sig_op_count = sig_op_count;
    }

    #[wasm_bindgen(getter = utxo)]
    pub fn get_utxo(&self) -> Option<UtxoEntryReference> {
        self.inner().utxo.clone()
    }
}

impl TransactionInput {
    pub fn set_signature_script(&self, signature_script: Vec<u8>) {
        self.inner().signature_script.replace(signature_script);
    }

    pub fn script_public_key(&self) -> Option<ScriptPublicKey> {
        self.utxo().map(|utxo_ref| utxo_ref.utxo.script_public_key.clone())
    }
}

impl AsRef<TransactionInput> for TransactionInput {
    fn as_ref(&self) -> &TransactionInput {
        self
    }
}

impl TryCastFromJs for TransactionInput {
    type Error = Error;
    fn try_cast_from(value: impl AsRef<JsValue>) -> std::result::Result<Cast<Self>, Self::Error> {
        Self::resolve_cast(&value, || {
            if let Some(object) = Object::try_from(value.as_ref()) {
                let previous_outpoint: TransactionOutpoint = object.get_value("previousOutpoint")?.as_ref().try_into()?;
                let signature_script = object.get_vec_u8("signatureScript").ok();
                let sequence = object.get_u64("sequence")?;
                let sig_op_count = object.get_u8("sigOpCount")?;
                let utxo = object.try_get_cast::<UtxoEntryReference>("utxo")?.map(Cast::into_owned);
                Ok(TransactionInput::new(previous_outpoint, signature_script, sequence, sig_op_count, utxo).into())
            } else {
                Err("TransactionInput must be an object".into())
            }
        })
    }
}

impl From<cctx::TransactionInput> for TransactionInput {
    fn from(tx_input: cctx::TransactionInput) -> Self {
        TransactionInput::new(
            tx_input.previous_outpoint.into(),
            Some(tx_input.signature_script),
            tx_input.sequence,
            tx_input.sig_op_count,
            None,
        )
    }
}

impl From<&TransactionInput> for cctx::TransactionInput {
    fn from(tx_input: &TransactionInput) -> Self {
        let inner = tx_input.inner();
        cctx::TransactionInput::new(
            inner.previous_outpoint.clone().into(),
            // TODO - discuss: should this unwrap_or_default or return an error?
            inner.signature_script.clone().unwrap_or_default(),
            inner.sequence,
            inner.sig_op_count,
        )
    }
}<|MERGE_RESOLUTION|>--- conflicted
+++ resolved
@@ -33,19 +33,12 @@
 
 #[wasm_bindgen]
 extern "C" {
-<<<<<<< HEAD
     #[wasm_bindgen(typescript_type = "ITransactionInput | TransactionInput")]
     pub type TransactionInputT;
     #[wasm_bindgen(typescript_type = "(ITransactionInput | TransactionInput)[]")]
     pub type TransactionInputArrayAsArgT;
     #[wasm_bindgen(typescript_type = "TransactionInput[]")]
     pub type TransactionInputArrayAsResultT;
-=======
-    #[wasm_bindgen(typescript_type = "ITransactionInput")]
-    pub type ITransactionInput;
-    #[wasm_bindgen(extends = js_sys::Array, typescript_type = "ITransactionInput[]")]
-    pub type ITransactionInputArray;
->>>>>>> c340bcf1
 }
 
 #[derive(Debug, Clone, Serialize, Deserialize)]
