--- conflicted
+++ resolved
@@ -17,30 +17,13 @@
 cfg_if::cfg_if! {
     if #[cfg(feature = "wasm32-sdk")] {
         mod header;
-<<<<<<< HEAD
-        mod input;
-        mod transaction;
         mod utils;
         mod hash;
         mod sign;
-        mod serializable;
 
         pub use header::*;
-        pub use input::*;
-        pub use transaction::*;
-        pub use serializable::*;
         pub use utils::*;
-=======
-        mod vtx;
-        mod hash;
-        mod sign;
-        mod script;
-
-        pub use header::*;
-        pub use vtx::*;
->>>>>>> c340bcf1
         pub use hash::*;
-        // pub use signing::*;
         pub use sign::sign_with_multiple_v3;
     }
 }