--- conflicted
+++ resolved
@@ -159,12 +159,9 @@
         Array::from_iter(inputs)
     }
 
-<<<<<<< HEAD
-=======
     /// Returns a list of unique addresses used by transaction inputs.
     /// This method can be used to determine addresses used by transaction inputs
     /// in order to select private keys needed for transaction signing.
->>>>>>> 216a0a48
     pub fn addresses(&self, network_type: &NetworkTypeT) -> Result<kaspa_addresses::AddressArrayT> {
         let mut list = std::collections::HashSet::new();
         for input in &self.inner.lock().unwrap().inputs {
