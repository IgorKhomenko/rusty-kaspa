--- conflicted
+++ resolved
@@ -51,12 +51,4 @@
 
 [[bench]]
 name = "serde_benchmark"
-<<<<<<< HEAD
-harness = false
-
-[features]
-devnet-prealloc = []
-wasm32-sdk = []
-=======
-harness = false
->>>>>>> 8b97e9a4
+harness = false