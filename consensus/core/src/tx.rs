--- conflicted
+++ resolved
@@ -87,18 +87,11 @@
 impl FromStr for ScriptPublicKey {
     type Err = faster_hex::Error;
     fn from_str(hex_str: &str) -> Result<Self, Self::Err> {
-<<<<<<< HEAD
-        if hex_str.len() < 4 {
-            return Err(faster_hex::Error::InvalidLength(0));
-        }
-        let mut bytes = vec![0u8; hex_str.len() / 2];
-=======
         let hex_len = hex_str.len();
         if hex_len < 4 {
             return Err(faster_hex::Error::InvalidLength(hex_len));
         }
         let mut bytes = vec![0u8; hex_len / 2];
->>>>>>> ee9685ac
         faster_hex::hex_decode(hex_str.as_bytes(), bytes.as_mut_slice())?;
         let version = u16::from_be_bytes(bytes[0..2].try_into().unwrap());
         Ok(Self { version, script: SmallVec::from_slice(&bytes[2..]) })
