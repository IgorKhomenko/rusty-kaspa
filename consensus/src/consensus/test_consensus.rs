--- conflicted
+++ resolved
@@ -12,11 +12,8 @@
     events::ConsensusEvent,
     header::Header,
     merkle::calc_hash_merkle_root,
-<<<<<<< HEAD
     notify::notification::Notification,
     pruning::PruningPointProof,
-=======
->>>>>>> fa75e42b
     subnets::SUBNETWORK_ID_COINBASE,
     tx::Transaction,
     BlockHashSet,
@@ -86,14 +83,9 @@
     pub fn create_from_temp_db_and_dummy_sender(config: &Config) -> Self {
         let (temp_db_lifetime, db) = create_temp_db();
         let (dummy_consensus_sender, _) = async_channel::unbounded::<ConsensusEvent>();
-<<<<<<< HEAD
         let (dummy_notification_sender, _) = async_channel::unbounded();
         Self {
             consensus: Arc::new(Consensus::new(db, config, dummy_notification_sender, dummy_consensus_sender)),
-=======
-        Self {
-            consensus: Arc::new(Consensus::new(db, config, dummy_consensus_sender)),
->>>>>>> fa75e42b
             params: config.params.clone(),
             temp_db_lifetime,
         }
