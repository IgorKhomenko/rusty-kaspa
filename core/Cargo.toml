[package]
name = "kaspa-core"
description = "Kaspa core"
version.workspace = true
edition.workspace = true
authors.workspace = true
include.workspace = true
license.workspace = true

[dependencies]
futures-util.workspace = true
wasm-bindgen.workspace = true
log.workspace = true
cfg-if.workspace = true
thiserror.workspace = true
workflow-log.workspace = true
triggered = "0.1"

[target.'cfg(not(target_arch = "wasm32"))'.dependencies]
log4rs = { version = "1", features = ["all_components", "gzip", "background_rotation"] }
<<<<<<< HEAD
tokio = { workspace = true, features = ["rt", "macros", "rt-multi-thread"] }
ctrlc = { version = "3.2", features = ["termination"] }
=======
tokio = { workspace = true, features = ["rt", "macros", "rt-multi-thread", "time"] }
ctrlc = "3.2"
>>>>>>> d39f5f81
intertrait = "0.2"
num_cpus.workspace = true<|MERGE_RESOLUTION|>--- conflicted
+++ resolved
@@ -18,12 +18,7 @@
 
 [target.'cfg(not(target_arch = "wasm32"))'.dependencies]
 log4rs = { version = "1", features = ["all_components", "gzip", "background_rotation"] }
-<<<<<<< HEAD
-tokio = { workspace = true, features = ["rt", "macros", "rt-multi-thread"] }
+tokio = { workspace = true, features = ["rt", "macros", "rt-multi-thread", "time"] }
 ctrlc = { version = "3.2", features = ["termination"] }
-=======
-tokio = { workspace = true, features = ["rt", "macros", "rt-multi-thread", "time"] }
-ctrlc = "3.2"
->>>>>>> d39f5f81
 intertrait = "0.2"
 num_cpus.workspace = true