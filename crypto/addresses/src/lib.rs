--- conflicted
+++ resolved
@@ -1,9 +1,5 @@
-<<<<<<< HEAD
-use borsh::{BorshDeserialize, BorshSchema, BorshSerialize};
-=======
 use borsh::{BorshDeserialize, BorshSerialize};
 use js_sys::Array;
->>>>>>> 6fd70298
 use serde::{Deserialize, Deserializer, Serialize, Serializer};
 use smallvec::SmallVec;
 use std::fmt::{Display, Formatter};
@@ -119,14 +115,10 @@
 ///
 ///  Kaspa `Address` version (`PubKey`, `PubKey ECDSA`, `ScriptHash`)
 ///
-<<<<<<< HEAD
 /// @category Address
 #[derive(
-    PartialEq, Eq, PartialOrd, Ord, Clone, Copy, Debug, Hash, Serialize, Deserialize, BorshSerialize, BorshDeserialize, BorshSchema,
+    PartialEq, Eq, PartialOrd, Ord, Clone, Copy, Debug, Hash, Serialize, Deserialize, BorshSerialize, BorshDeserialize,
 )]
-=======
-#[derive(PartialEq, Eq, PartialOrd, Ord, Clone, Copy, Debug, Hash, Serialize, Deserialize, BorshSerialize, BorshDeserialize)]
->>>>>>> 6fd70298
 #[repr(u8)]
 #[wasm_bindgen(js_name = "AddressVersion")]
 pub enum Version {
