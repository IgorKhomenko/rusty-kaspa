--- conflicted
+++ resolved
@@ -1,12 +1,8 @@
-<<<<<<< HEAD
-=======
 use crate::{
     opcodes::codes::{OpBlake2b, OpCheckSig, OpCheckSigECDSA, OpData32, OpData33, OpEqual},
     script_builder::{ScriptBuilder, ScriptBuilderResult},
     script_class::ScriptClass,
 };
-use addresses::{Address, Prefix, Version};
->>>>>>> 20e296fd
 use blake2b_simd::Params;
 use kaspa_addresses::{Address, Prefix, Version};
 use kaspa_consensus_core::tx::{ScriptPublicKey, ScriptVec};
@@ -85,16 +81,8 @@
 
 pub mod test_helpers {
     use super::*;
-<<<<<<< HEAD
-    use crate::{
-        opcodes::codes::{OpPushData1, OpTrue},
-        MAX_TX_IN_SEQUENCE_NUM,
-    };
+    use crate::{opcodes::codes::OpTrue, MAX_TX_IN_SEQUENCE_NUM};
     use kaspa_consensus_core::{
-=======
-    use crate::{opcodes::codes::OpTrue, MAX_TX_IN_SEQUENCE_NUM};
-    use consensus_core::{
->>>>>>> 20e296fd
         constants::TX_VERSION,
         subnets::SUBNETWORK_ID_NATIVE,
         tx::{Transaction, TransactionInput, TransactionOutpoint, TransactionOutput},
@@ -119,23 +107,6 @@
         let output = TransactionOutput::new(tx_to_spend.outputs[0].value - fee, script_public_key);
         Transaction::new(TX_VERSION, vec![input], vec![output], 0, SUBNETWORK_ID_NATIVE, 0, vec![])
     }
-<<<<<<< HEAD
-
-    // TODO: remove this function and use kaspa_txscript::standard::pay_to_script_hash_signature_script when available
-    pub fn pay_to_script_hash_signature_script(redeem_script: Vec<u8>, signature: Vec<u8>) -> Vec<u8> {
-        // This is just a hack until we have ScriptBuilder
-        // For now, we just suppose that redeem_script len is in the u8 range
-        Vec::from_iter(
-            signature
-                .iter()
-                .copied()
-                .chain(once(OpPushData1))
-                .chain(once(redeem_script.len() as u8))
-                .chain(redeem_script.iter().copied()),
-        )
-    }
-=======
->>>>>>> 20e296fd
 }
 
 #[cfg(test)]
