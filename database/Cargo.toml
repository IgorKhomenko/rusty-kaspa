--- conflicted
+++ resolved
@@ -22,12 +22,5 @@
 itertools.workspace = true
 num_cpus.workspace = true
 tempfile.workspace = true
-
-<<<<<<< HEAD
 enum-primitive-derive.workspace = true
-num-traits.workspace = true
-rlimit.workspace = true
-=======
-enum-primitive-derive = "0.2.2"
-num-traits = "0.2.15"
->>>>>>> ae7dae3b
+num-traits.workspace = true