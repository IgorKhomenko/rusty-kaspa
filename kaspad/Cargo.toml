--- conflicted
+++ resolved
@@ -1,46 +1,37 @@
-[package]
-name = "kaspad"
-description = "Kaspa full node daemon"
-version.workspace = true
-edition.workspace = true
-authors.workspace = true
-include.workspace = true
-license.workspace = true
-
-[dependencies]
-hashes.workspace = true
-kaspa-core.workspace = true
-consensus-core.workspace = true
-consensus.workspace = true
-<<<<<<< HEAD
-rpc-core.workspace = true
-rpc-grpc.workspace = true
-kaspa-wrpc-server.workspace = true
-=======
-consensus-notify.workspace = true
-database.workspace = true
-kaspa-index-processor.workspace = true
-utxoindex.workspace = true
-async-channel.workspace = true
-kaspa-rpc-core.workspace = true
-kaspa-grpc-server.workspace = true
->>>>>>> 6e619d54
-p2p-flows.workspace = true
-
-thiserror.workspace = true
-futures-util.workspace = true
-rand.workspace = true
-rayon.workspace = true
-tempfile.workspace = true
-tokio = { workspace = true, features = ["rt", "macros", "rt-multi-thread"] }
-clap.workspace = true
-log.workspace = true
-<<<<<<< HEAD
-workflow-log.workspace = true
-=======
-num_cpus.workspace = true
->>>>>>> 6e619d54
-rand_distr = "0.4"
-num-format = "0.4"
-dirs = "4.0"
-num_cpus.workspace = true
+[package]
+name = "kaspad"
+description = "Kaspa full node daemon"
+version.workspace = true
+edition.workspace = true
+authors.workspace = true
+include.workspace = true
+license.workspace = true
+
+[dependencies]
+hashes.workspace = true
+kaspa-core.workspace = true
+consensus-core.workspace = true
+consensus.workspace = true
+consensus-notify.workspace = true
+database.workspace = true
+kaspa-index-processor.workspace = true
+utxoindex.workspace = true
+async-channel.workspace = true
+kaspa-rpc-core.workspace = true
+kaspa-grpc-server.workspace = true
+kaspa-wrpc-server.workspace = true
+p2p-flows.workspace = true
+
+thiserror.workspace = true
+futures-util.workspace = true
+rand.workspace = true
+rayon.workspace = true
+tempfile.workspace = true
+tokio = { workspace = true, features = ["rt", "macros", "rt-multi-thread"] }
+clap.workspace = true
+log.workspace = true
+workflow-log.workspace = true
+rand_distr = "0.4"
+num-format = "0.4"
+dirs = "4.0"
+num_cpus.workspace = true