--- conflicted
+++ resolved
@@ -7,98 +7,8 @@
 use kaspa_utils::networking::{ContextualNetAddress, IpAddress};
 use kaspa_wrpc_server::address::WrpcNetAddress;
 
-<<<<<<< HEAD
 pub fn cli() -> Command {
     let defaults: Args = Default::default();
-=======
-pub struct Defaults {
-    pub appdir: &'static str,
-    pub no_log_files: bool,
-    pub unsafe_rpc: bool,
-    pub async_threads: usize,
-    pub utxoindex: bool,
-    pub reset_db: bool,
-    pub outbound_target: usize,
-    pub inbound_limit: usize,
-    pub rpc_max_clients: usize,
-    pub enable_unsynced_mining: bool,
-    pub enable_mainnet_mining: bool,
-    pub testnet: bool,
-    pub testnet_suffix: u32,
-    pub devnet: bool,
-    pub simnet: bool,
-    pub archival: bool,
-    pub sanity: bool,
-    pub yes: bool,
-    pub perf_metrics: bool,
-    pub perf_metrics_interval_sec: u64,
-}
-
-impl Default for Defaults {
-    fn default() -> Self {
-        Defaults {
-            appdir: "datadir",
-            no_log_files: false,
-            unsafe_rpc: false,
-            async_threads: num_cpus::get(),
-            utxoindex: false,
-            reset_db: false,
-            outbound_target: 8,
-            inbound_limit: 128,
-            rpc_max_clients: 128,
-            enable_unsynced_mining: false,
-            enable_mainnet_mining: false,
-            testnet: false,
-            testnet_suffix: 10,
-            devnet: false,
-            simnet: false,
-            archival: false,
-            sanity: false,
-            yes: false,
-            perf_metrics: false,
-            perf_metrics_interval_sec: 1,
-        }
-    }
-}
-
-#[derive(Debug)]
-pub struct Args {
-    // NOTE: it is best if property names match config file fields
-    pub appdir: Option<String>,
-    pub logdir: Option<String>,
-    pub no_log_files: bool,
-    pub rpclisten: Option<ContextualNetAddress>,
-    pub rpclisten_borsh: Option<WrpcNetAddress>,
-    pub rpclisten_json: Option<WrpcNetAddress>,
-    pub unsafe_rpc: bool,
-    pub wrpc_verbose: bool,
-    pub log_level: String,
-    pub async_threads: usize,
-    pub connect_peers: Vec<ContextualNetAddress>,
-    pub add_peers: Vec<ContextualNetAddress>,
-    pub listen: Option<ContextualNetAddress>,
-    pub user_agent_comments: Vec<String>,
-    pub utxoindex: bool,
-    pub reset_db: bool,
-    pub outbound_target: usize,
-    pub inbound_limit: usize,
-    pub rpc_max_clients: usize,
-    pub enable_unsynced_mining: bool,
-    pub enable_mainnet_mining: bool,
-    pub testnet: bool,
-    pub testnet_suffix: u32,
-    pub devnet: bool,
-    pub simnet: bool,
-    pub archival: bool,
-    pub sanity: bool,
-    pub yes: bool,
-    pub externalip: Option<IpAddress>,
-    pub perf_metrics: bool,
-    pub perf_metrics_interval_sec: u64,
-}
-
-pub fn cli(defaults: &Defaults) -> Command {
->>>>>>> 72c87c21
     Command::new("kaspad")
         .about(format!("{} (rusty-kaspa) v{}", env!("CARGO_PKG_DESCRIPTION"), version()))
         .version(env!("CARGO_PKG_VERSION"))
@@ -138,18 +48,10 @@
                 .value_name("IP[:PORT]")
                 .num_args(0..=1)
                 .require_equals(true)
-<<<<<<< HEAD
-                .default_missing_value(defaults.rpclisten_borsh.unwrap().to_string())
-                .value_parser(clap::value_parser!(ContextualNetAddress))
-                .help(format!(
-                    "Interface:port to listen for wRPC Borsh connections (interop only; default: `{}`).",
-                    defaults.rpclisten_borsh.unwrap()
-                )),
-=======
-                .default_missing_value("default")
+                .default_missing_value("default") // TODO: Find a way to use defaults.rpclisten_borsh
                 .value_parser(clap::value_parser!(WrpcNetAddress))
                 .help("Interface:port to listen for wRPC Borsh connections (default port: 17110, testnet: 17210)."),
->>>>>>> 72c87c21
+
         )
         .arg(
             Arg::new("rpclisten-json")
@@ -157,15 +59,9 @@
                 .value_name("IP[:PORT]")
                 .num_args(0..=1)
                 .require_equals(true)
-<<<<<<< HEAD
-                .default_missing_value(defaults.rpclisten_json.unwrap().to_string())
-                .value_parser(clap::value_parser!(ContextualNetAddress))
-                .help(format!("Interface:port to listen for wRPC JSON connections (default: {}).", defaults.rpclisten_json.unwrap())),
-=======
-                .default_missing_value("default")
+                .default_missing_value("default") // TODO: Find a way to use defaults.rpclisten_json
                 .value_parser(clap::value_parser!(WrpcNetAddress))
                 .help("Interface:port to listen for wRPC JSON connections (default port: 18110, testnet: 18210)."),
->>>>>>> 72c87c21
         )
         .arg(arg!(--unsaferpc "Enable RPC commands which affect the state of the node"))
         .arg(
@@ -268,60 +164,17 @@
     )
 }
 
-<<<<<<< HEAD
 pub fn parse_args() -> Args {
     let m: clap::ArgMatches = cli().get_matches();
     let defaults: Args = Default::default();
-=======
-impl Args {
-    pub fn parse(defaults: &Defaults) -> Args {
-        let m = cli(defaults).get_matches();
-        Args {
-            appdir: m.get_one::<String>("appdir").cloned(),
-            logdir: m.get_one::<String>("logdir").cloned(),
-            no_log_files: m.get_one::<bool>("nologfiles").cloned().unwrap_or(defaults.no_log_files),
-            rpclisten: m.get_one::<ContextualNetAddress>("rpclisten").cloned(),
-            rpclisten_borsh: m.get_one::<WrpcNetAddress>("rpclisten-borsh").cloned(),
-            rpclisten_json: m.get_one::<WrpcNetAddress>("rpclisten-json").cloned(),
-            unsafe_rpc: m.get_one::<bool>("unsaferpc").cloned().unwrap_or(defaults.unsafe_rpc),
-            wrpc_verbose: false,
-            log_level: m.get_one::<String>("log_level").cloned().unwrap(),
-            async_threads: m.get_one::<usize>("async_threads").cloned().unwrap_or(defaults.async_threads),
-            connect_peers: m.get_many::<ContextualNetAddress>("connect-peers").unwrap_or_default().copied().collect(),
-            add_peers: m.get_many::<ContextualNetAddress>("add-peers").unwrap_or_default().copied().collect(),
-            listen: m.get_one::<ContextualNetAddress>("listen").cloned(),
-            outbound_target: m.get_one::<usize>("outpeers").cloned().unwrap_or(defaults.outbound_target),
-            inbound_limit: m.get_one::<usize>("maxinpeers").cloned().unwrap_or(defaults.inbound_limit),
-            rpc_max_clients: m.get_one::<usize>("rpcmaxclients").cloned().unwrap_or(defaults.rpc_max_clients),
-            reset_db: m.get_one::<bool>("reset-db").cloned().unwrap_or(defaults.reset_db),
-            enable_unsynced_mining: m.get_one::<bool>("enable-unsynced-mining").cloned().unwrap_or(defaults.enable_unsynced_mining),
-            enable_mainnet_mining: m.get_one::<bool>("enable-mainnet-mining").cloned().unwrap_or(defaults.enable_mainnet_mining),
-            utxoindex: m.get_one::<bool>("utxoindex").cloned().unwrap_or(defaults.utxoindex),
-            testnet: m.get_one::<bool>("testnet").cloned().unwrap_or(defaults.testnet),
-            testnet_suffix: m.get_one::<u32>("netsuffix").cloned().unwrap_or(defaults.testnet_suffix),
-            devnet: m.get_one::<bool>("devnet").cloned().unwrap_or(defaults.devnet),
-            simnet: m.get_one::<bool>("simnet").cloned().unwrap_or(defaults.simnet),
-            archival: m.get_one::<bool>("archival").cloned().unwrap_or(defaults.archival),
-            sanity: m.get_one::<bool>("sanity").cloned().unwrap_or(defaults.sanity),
-            yes: m.get_one::<bool>("yes").cloned().unwrap_or(defaults.yes),
-            user_agent_comments: m.get_many::<String>("user_agent_comments").unwrap_or_default().cloned().collect(),
-            externalip: m.get_one::<IpAddress>("externalip").cloned(),
-            perf_metrics: m.get_one::<bool>("perf-metrics").cloned().unwrap_or(defaults.perf_metrics),
-            perf_metrics_interval_sec: m
-                .get_one::<u64>("perf-metrics-interval-sec")
-                .cloned()
-                .unwrap_or(defaults.perf_metrics_interval_sec),
-        }
-    }
->>>>>>> 72c87c21
 
     Args {
         appdir: m.get_one::<String>("appdir").cloned(),
         logdir: m.get_one::<String>("logdir").cloned(),
         no_log_files: m.get_one::<bool>("nologfiles").cloned().unwrap_or(defaults.no_log_files),
         rpclisten: m.get_one::<ContextualNetAddress>("rpclisten").cloned(),
-        rpclisten_borsh: m.get_one::<ContextualNetAddress>("rpclisten-borsh").cloned(),
-        rpclisten_json: m.get_one::<ContextualNetAddress>("rpclisten-json").cloned(),
+        rpclisten_borsh: m.get_one::<WrpcNetAddress>("rpclisten-borsh").cloned(),
+        rpclisten_json: m.get_one::<WrpcNetAddress>("rpclisten-json").cloned(),
         unsafe_rpc: m.get_one::<bool>("unsaferpc").cloned().unwrap_or(defaults.unsafe_rpc),
         wrpc_verbose: false,
         log_level: m.get_one::<String>("log_level").cloned().unwrap(),
