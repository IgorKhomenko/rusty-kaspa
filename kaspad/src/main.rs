extern crate consensus;
extern crate core;
extern crate hashes;

<<<<<<< HEAD
use consensus::config::Config;
use consensus::model::stores::DB;
use kaspa_core::{core::Core, signals::Signals, task::runtime::AsyncRuntime};
=======
use clap::Parser;
use consensus_core::networktype::NetworkType;
use consensus_notify::service::NotifyService;

use kaspa_core::{core::Core, signals::Signals, task::runtime::AsyncRuntime};
use kaspa_index_processor::service::IndexService;
>>>>>>> 6e619d54
use std::fs;
use std::path::PathBuf;
use std::sync::Arc;

// ~~~
// TODO - discuss handling
use args::{Args, Defaults};
// use clap::Parser;
// any specific reason this was used?  changed as_display() to display() below
// use thiserror::__private::PathAsDisplay;
// ~~~
//use clap::Parser;

use crate::monitor::ConsensusMonitor;
<<<<<<< HEAD
use consensus::consensus::Consensus;
use consensus::params::DEVNET_PARAMS;
use kaspa_core::{info, trace};
use kaspa_wrpc_server::service::{Options as WrpcServerOptions, WrpcEncoding, WrpcService};
=======
use consensus::config::ConfigBuilder;
use consensus::consensus::Consensus;
use consensus::params::{DEVNET_PARAMS, MAINNET_PARAMS};
use utxoindex::{api::DynUtxoIndexApi, UtxoIndex};

use async_channel::unbounded;
use kaspa_core::{info, trace};
use kaspa_grpc_server::GrpcServer;
use kaspa_rpc_core::server::RpcCoreServer;
>>>>>>> 6e619d54
use p2p_flows::service::P2pService;

mod args;
mod monitor;

const DEFAULT_DATA_DIR: &str = "datadir";
const CONSENSUS_DB: &str = "consensus";
const UTXOINDEX_DB: &str = "utxoindex";
// TODO: add a Config
// TODO: apply Args to Config
// TODO: log to file
<<<<<<< HEAD
/*
=======
// TODO: refactor the shutdown sequence into a predefined controlled sequence

>>>>>>> 6e619d54
/// Kaspa Node launch arguments
#[derive(Parser, Debug)]
#[command(author, version, about, long_about = None)]
struct Args {
    /// Directory to store data
    #[arg(short = 'b', long = "appdir")]
    app_dir: Option<String>,

    /// Interface/port to listen for gRPC connections (default port: 16110, testnet: 16210)
    #[arg(long = "rpclisten")]
    grpc_listen: Option<String>,

    /// Interface/port to listen for wRPC Borsh connections (default: 127.0.0.1:17110)
    #[clap(long = "rpclisten-borsh", default_missing_value="abc")]
    // #[arg()]
    wrpc_listen_borsh: Option<String>,

    /// Interface/port to listen for wRPC JSON connections (default: 127.0.0.1:18110)
    #[arg(long = "rpclisten-json")]
    wrpc_listen_json: Option<String>,

    /// Enable verbose logging of wRPC data exchange
    #[arg(long = "wrpc-verbose")]
    wrpc_verbose: bool,

    /// Activate the utxoindex
    #[arg(long = "utxoindex")]
    utxoindex: bool,

    /// Logging level for all subsystems {off, error, warn, info, debug, trace}
    ///  -- You may also specify <subsystem>=<level>,<subsystem2>=<level>,... to set the log level for individual subsystems
    #[arg(short = 'd', long = "loglevel", default_value = "info")]
    log_level: String,

    #[arg(long = "connect")]
    connect: Option<String>,

    #[arg(long = "listen")]
    listen: Option<String>,

    #[arg(long = "reset-db")]
    reset_db: bool,

    #[arg(long = "testnet")]
    testnet: bool,

    #[arg(long = "devnet")]
    devnet: bool,

    #[arg(long = "simnet")]
    simnet: bool,
}
*/

fn get_home_dir() -> PathBuf {
    #[cfg(target_os = "windows")]
    return dirs::data_local_dir().unwrap();
    #[cfg(not(target_os = "windows"))]
    return dirs::home_dir().unwrap();
}

fn get_app_dir() -> PathBuf {
    #[cfg(target_os = "windows")]
    return get_home_dir().join("kaspa-rust");
    #[cfg(not(target_os = "windows"))]
    return get_home_dir().join(".kaspa-rust");
}

pub fn main() {
    let defaults = Defaults {
        // --async-threads N
        async_threads: num_cpus::get() / 2,
        ..Defaults::default()
    };

    let args = Args::parse(&defaults);

    // Initialize the logger
    kaspa_core::log::init_logger(&args.log_level);

    // Print package name and version
    info!("{} v{}", env!("CARGO_PKG_NAME"), env!("CARGO_PKG_VERSION"));

    // Configure the panic behavior
    kaspa_core::panic::configure_panic();

    let network_type = match (args.testnet, args.devnet, args.simnet) {
        (false, false, false) => NetworkType::Mainnet,
        (true, false, false) => NetworkType::Testnet,
        (false, true, false) => NetworkType::Devnet,
        (false, false, true) => NetworkType::Simnet,
        _ => panic!("only a single net should be activated"),
    };

    // TODO: Refactor all this quick-and-dirty code
    let app_dir = args
        .appdir
        .unwrap_or_else(|| get_app_dir().as_path().to_str().unwrap().to_string())
        .replace('~', get_home_dir().as_path().to_str().unwrap());
    let app_dir = if app_dir.is_empty() { get_app_dir() } else { PathBuf::from(app_dir) };
    let db_dir = app_dir.join(format!("kaspa-{}", network_type)).join(DEFAULT_DATA_DIR); // TODO: append testnet number

    assert!(!db_dir.to_str().unwrap().is_empty());
    info!("Application directory: {}", app_dir.display());
    info!("Data directory: {}", db_dir.display());
<<<<<<< HEAD
    fs::create_dir_all(db_dir.as_path()).unwrap();
    let grpc_server_addr = args.rpclisten.unwrap_or_else(|| "127.0.0.1:16610".to_string()).parse().unwrap();
=======

    let consensus_db_dir = db_dir.join(CONSENSUS_DB);
    let utxoindex_db_dir = db_dir.join(UTXOINDEX_DB);

    if args.reset_db {
        // TODO: add prompt that validates the choice (unless you pass -y)
        info!("Deleting databases {:?}, {:?}", consensus_db_dir, utxoindex_db_dir);
        database::prelude::delete_db(consensus_db_dir.clone());
        database::prelude::delete_db(utxoindex_db_dir.clone());
    }

    info!("Consensus Data directory {}", consensus_db_dir.display());
    fs::create_dir_all(consensus_db_dir.as_path()).unwrap();
    if args.utxoindex {
        info!("Utxoindex Data directory {}", utxoindex_db_dir.display());
        fs::create_dir_all(utxoindex_db_dir.as_path()).unwrap();
    }

    let grpc_server_addr = args.rpc_listen.unwrap_or_else(|| "127.0.0.1:16610".to_string()).parse().unwrap();
>>>>>>> 6e619d54

    let core = Arc::new(Core::new());

    // ---

    let config = match network_type {
        // TODO: TEMP, until staging consensus is managed, skip adding genesis on mainnet
        NetworkType::Mainnet => ConfigBuilder::new(MAINNET_PARAMS).skip_adding_genesis().build(),
        NetworkType::Testnet => unimplemented!("testnet params"),
        NetworkType::Devnet => ConfigBuilder::new(DEVNET_PARAMS).build(),
        NetworkType::Simnet => unimplemented!("simnet params"),
    };

    let (notification_send, notification_recv) = unbounded();

    // Use `num_cpus` background threads for the consensus database as recommended by rocksdb
    let consensus_db = database::prelude::open_db(consensus_db_dir, true, num_cpus::get());
    let consensus = Arc::new(Consensus::new(consensus_db, &config, notification_send));
    let monitor = Arc::new(ConsensusMonitor::new(consensus.processing_counters().clone()));

    let notify_service = Arc::new(NotifyService::new(consensus.notification_root(), notification_recv));

    let index_service: Option<Arc<IndexService>> = if args.utxoindex {
        // Use only a single thread for none-consensus databases
        let utxoindex_db = database::prelude::open_db(utxoindex_db_dir, true, 1);
        let utxoindex: DynUtxoIndexApi = Some(UtxoIndex::new(consensus.clone(), utxoindex_db).unwrap());
        Some(Arc::new(IndexService::new(notify_service.clone(), utxoindex)))
    } else {
        None
    };

    let rpc_core_server = Arc::new(RpcCoreServer::new(consensus.clone(), notify_service.clone(), index_service.clone()));
    let grpc_server = Arc::new(GrpcServer::new(grpc_server_addr, rpc_core_server.service()));
    let p2p_service = Arc::new(P2pService::new(consensus.clone(), args.connect, args.listen));

    // Create an async runtime and register the top-level async services
<<<<<<< HEAD
    let async_runtime = Arc::new(AsyncRuntime::new(args.async_threads));
    async_runtime.register(rpc_core_server.clone());
=======
    let async_runtime = Arc::new(AsyncRuntime::new());
    async_runtime.register(notify_service);
    if let Some(index_service) = index_service {
        async_runtime.register(index_service)
    };
    async_runtime.register(rpc_core_server);
>>>>>>> 6e619d54
    async_runtime.register(grpc_server);
    async_runtime.register(p2p_service);

    let wrpc_service_tasks: usize = 2; // num_cpus::get() / 2;
                                       // Register wRPC servers based on command line arguments
    [(args.rpclisten_borsh, WrpcEncoding::Borsh), (args.rpclisten_json, WrpcEncoding::SerdeJson)]
        .iter()
        .filter_map(|(listen_address, encoding)| {
            listen_address.as_ref().map(|listen_address| {
                Arc::new(WrpcService::new(
                    wrpc_service_tasks,
                    rpc_core_server.service(),
                    encoding,
                    WrpcServerOptions {
                        listen_address: listen_address.to_string(),
                        verbose: args.wrpc_verbose,
                        ..WrpcServerOptions::default()
                    },
                ))
            })
        })
        .for_each(|server| async_runtime.register(server));

    // Bind the keyboard signal to the core
    Arc::new(Signals::new(&core)).init();

    // Consensus must start first in order to init genesis in stores
    core.bind(consensus);
    core.bind(monitor);
    core.bind(async_runtime);

    core.run();

    trace!("Kaspad is finished...");
}<|MERGE_RESOLUTION|>--- conflicted
+++ resolved
@@ -2,18 +2,11 @@
 extern crate core;
 extern crate hashes;
 
-<<<<<<< HEAD
-use consensus::config::Config;
-use consensus::model::stores::DB;
-use kaspa_core::{core::Core, signals::Signals, task::runtime::AsyncRuntime};
-=======
-use clap::Parser;
 use consensus_core::networktype::NetworkType;
 use consensus_notify::service::NotifyService;
 
 use kaspa_core::{core::Core, signals::Signals, task::runtime::AsyncRuntime};
 use kaspa_index_processor::service::IndexService;
->>>>>>> 6e619d54
 use std::fs;
 use std::path::PathBuf;
 use std::sync::Arc;
@@ -28,12 +21,6 @@
 //use clap::Parser;
 
 use crate::monitor::ConsensusMonitor;
-<<<<<<< HEAD
-use consensus::consensus::Consensus;
-use consensus::params::DEVNET_PARAMS;
-use kaspa_core::{info, trace};
-use kaspa_wrpc_server::service::{Options as WrpcServerOptions, WrpcEncoding, WrpcService};
-=======
 use consensus::config::ConfigBuilder;
 use consensus::consensus::Consensus;
 use consensus::params::{DEVNET_PARAMS, MAINNET_PARAMS};
@@ -43,7 +30,7 @@
 use kaspa_core::{info, trace};
 use kaspa_grpc_server::GrpcServer;
 use kaspa_rpc_core::server::RpcCoreServer;
->>>>>>> 6e619d54
+use kaspa_wrpc_server::service::{Options as WrpcServerOptions, WrpcEncoding, WrpcService};
 use p2p_flows::service::P2pService;
 
 mod args;
@@ -55,12 +42,9 @@
 // TODO: add a Config
 // TODO: apply Args to Config
 // TODO: log to file
-<<<<<<< HEAD
+// TODO: refactor the shutdown sequence into a predefined controlled sequence
+
 /*
-=======
-// TODO: refactor the shutdown sequence into a predefined controlled sequence
-
->>>>>>> 6e619d54
 /// Kaspa Node launch arguments
 #[derive(Parser, Debug)]
 #[command(author, version, about, long_about = None)]
@@ -71,10 +55,14 @@
 
     /// Interface/port to listen for gRPC connections (default port: 16110, testnet: 16210)
     #[arg(long = "rpclisten")]
-    grpc_listen: Option<String>,
+    rpc_listen: Option<String>,
+
+    /// Activate the utxoindex
+    #[arg(long = "utxoindex")]
+    utxoindex: bool,
 
     /// Interface/port to listen for wRPC Borsh connections (default: 127.0.0.1:17110)
-    #[clap(long = "rpclisten-borsh", default_missing_value="abc")]
+    #[clap(long = "rpclisten-borsh", default_missing_value = "abc")]
     // #[arg()]
     wrpc_listen_borsh: Option<String>,
 
@@ -85,10 +73,6 @@
     /// Enable verbose logging of wRPC data exchange
     #[arg(long = "wrpc-verbose")]
     wrpc_verbose: bool,
-
-    /// Activate the utxoindex
-    #[arg(long = "utxoindex")]
-    utxoindex: bool,
 
     /// Logging level for all subsystems {off, error, warn, info, debug, trace}
     ///  -- You may also specify <subsystem>=<level>,<subsystem2>=<level>,... to set the log level for individual subsystems
@@ -113,7 +97,7 @@
     #[arg(long = "simnet")]
     simnet: bool,
 }
-*/
+ */
 
 fn get_home_dir() -> PathBuf {
     #[cfg(target_os = "windows")]
@@ -166,10 +150,6 @@
     assert!(!db_dir.to_str().unwrap().is_empty());
     info!("Application directory: {}", app_dir.display());
     info!("Data directory: {}", db_dir.display());
-<<<<<<< HEAD
-    fs::create_dir_all(db_dir.as_path()).unwrap();
-    let grpc_server_addr = args.rpclisten.unwrap_or_else(|| "127.0.0.1:16610".to_string()).parse().unwrap();
-=======
 
     let consensus_db_dir = db_dir.join(CONSENSUS_DB);
     let utxoindex_db_dir = db_dir.join(UTXOINDEX_DB);
@@ -188,8 +168,7 @@
         fs::create_dir_all(utxoindex_db_dir.as_path()).unwrap();
     }
 
-    let grpc_server_addr = args.rpc_listen.unwrap_or_else(|| "127.0.0.1:16610".to_string()).parse().unwrap();
->>>>>>> 6e619d54
+    let grpc_server_addr = args.rpclisten.unwrap_or_else(|| "127.0.0.1:16610".to_string()).parse().unwrap();
 
     let core = Arc::new(Core::new());
 
@@ -226,17 +205,12 @@
     let p2p_service = Arc::new(P2pService::new(consensus.clone(), args.connect, args.listen));
 
     // Create an async runtime and register the top-level async services
-<<<<<<< HEAD
     let async_runtime = Arc::new(AsyncRuntime::new(args.async_threads));
-    async_runtime.register(rpc_core_server.clone());
-=======
-    let async_runtime = Arc::new(AsyncRuntime::new());
     async_runtime.register(notify_service);
     if let Some(index_service) = index_service {
         async_runtime.register(index_service)
     };
-    async_runtime.register(rpc_core_server);
->>>>>>> 6e619d54
+    async_runtime.register(rpc_core_server.clone());
     async_runtime.register(grpc_server);
     async_runtime.register(p2p_service);
 
