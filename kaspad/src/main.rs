--- conflicted
+++ resolved
@@ -2,7 +2,6 @@
 extern crate kaspa_core;
 extern crate kaspa_hashes;
 
-<<<<<<< HEAD
 use daemon::create_daemon;
 
 use kaspa_core::trace;
@@ -14,346 +13,10 @@
 // TODO: refactor the shutdown sequence into a predefined controlled sequence
 
 pub fn main() {
+    #[cfg(feature = "heap")]
+    let _profiler = dhat::Profiler::builder().file_name("kaspad-heap.json").build();
+
     let args = parse_args();
     create_daemon(args).run();
-=======
-use kaspa_addressmanager::AddressManager;
-use kaspa_consensus::consensus::factory::Factory as ConsensusFactory;
-use kaspa_consensus::pipeline::monitor::ConsensusMonitor;
-use kaspa_consensus::pipeline::ProcessingCounters;
-use kaspa_consensus_core::config::Config;
-use kaspa_consensus_core::errors::config::{ConfigError, ConfigResult};
-use kaspa_consensus_core::networktype::{NetworkId, NetworkType};
-use kaspa_consensus_notify::root::ConsensusNotificationRoot;
-use kaspa_consensus_notify::service::NotifyService;
-use kaspa_consensusmanager::ConsensusManager;
-use kaspa_core::kaspad_env::version;
-use kaspa_core::task::tick::TickService;
-use kaspa_core::{core::Core, signals::Signals, task::runtime::AsyncRuntime};
-use kaspa_index_processor::service::IndexService;
-use kaspa_mining::manager::{MiningManager, MiningManagerProxy};
-use kaspa_p2p_flows::flow_context::FlowContext;
-use kaspa_rpc_service::service::RpcCoreService;
-use kaspa_utils::networking::ContextualNetAddress;
-use kaspa_utxoindex::api::UtxoIndexProxy;
-
-use std::fs;
-use std::path::PathBuf;
-use std::process::exit;
-use std::sync::Arc;
-use std::time::Duration;
-
-use args::{Args, Defaults};
-
-use kaspa_consensus::config::ConfigBuilder;
-use kaspa_utxoindex::UtxoIndex;
-
-use async_channel::unbounded;
-use kaspa_core::{info, trace};
-use kaspa_grpc_server::service::GrpcService;
-use kaspa_p2p_flows::service::P2pService;
-use kaspa_perf_monitor::builder::Builder as PerfMonitorBuilder;
-use kaspa_wrpc_server::service::{Options as WrpcServerOptions, WrpcEncoding, WrpcService};
-
-mod args;
-
-const DEFAULT_DATA_DIR: &str = "datadir";
-const CONSENSUS_DB: &str = "consensus";
-const UTXOINDEX_DB: &str = "utxoindex";
-const META_DB: &str = "meta";
-const DEFAULT_LOG_DIR: &str = "logs";
-
-fn get_home_dir() -> PathBuf {
-    #[cfg(target_os = "windows")]
-    return dirs::data_local_dir().unwrap();
-    #[cfg(not(target_os = "windows"))]
-    return dirs::home_dir().unwrap();
-}
-
-fn get_app_dir() -> PathBuf {
-    #[cfg(target_os = "windows")]
-    return get_home_dir().join("rusty-kaspa");
-    #[cfg(not(target_os = "windows"))]
-    return get_home_dir().join(".rusty-kaspa");
-}
-
-fn validate_config_and_args(_config: &Arc<Config>, args: &Args) -> ConfigResult<()> {
-    if !args.connect_peers.is_empty() && !args.add_peers.is_empty() {
-        return Err(ConfigError::MixedConnectAndAddPeers);
-    }
-    if args.logdir.is_some() && args.no_log_files {
-        return Err(ConfigError::MixedLogDirAndNoLogFiles);
-    }
-    Ok(())
-}
-
-fn get_user_approval_or_exit(message: &str, approve: bool) {
-    if approve {
-        return;
-    }
-    println!("{}", message);
-    let mut input = String::new();
-    match std::io::stdin().read_line(&mut input) {
-        Ok(_) => {
-            let lower = input.to_lowercase();
-            let answer = lower.as_str().strip_suffix("\r\n").or(lower.as_str().strip_suffix('\n')).unwrap_or(lower.as_str());
-            if answer == "y" || answer == "yes" {
-                // return
-            } else {
-                println!("Operation was rejected ({}), exiting..", answer);
-                exit(1);
-            }
-        }
-        Err(error) => {
-            println!("Error reading from console: {error}, exiting..");
-            exit(1);
-        }
-    }
-}
-
-#[cfg(feature = "heap")]
-#[global_allocator]
-static ALLOC: dhat::Alloc = dhat::Alloc;
-
-pub fn main() {
-    #[cfg(feature = "heap")]
-    let _profiler = dhat::Profiler::builder().file_name("kaspad-heap.json").build();
-    let args = Args::parse(&Defaults::default());
-
-    // Configure the panic behavior
-    kaspa_core::panic::configure_panic();
-
-    let network = match (args.testnet, args.devnet, args.simnet) {
-        (false, false, false) => NetworkType::Mainnet.into(),
-        (true, false, false) => NetworkId::with_suffix(NetworkType::Testnet, args.testnet_suffix),
-        (false, true, false) => NetworkType::Devnet.into(),
-        (false, false, true) => NetworkType::Simnet.into(),
-        _ => panic!("only a single net should be activated"),
-    };
-
-    let config = Arc::new(
-        ConfigBuilder::new(network.into())
-            .adjust_perf_params_to_consensus_params()
-            .apply_args(|config| args.apply_to_config(config))
-            .build(),
-    );
-
-    // Make sure config and args form a valid set of properties
-    if let Err(err) = validate_config_and_args(&config, &args) {
-        println!("{}", err);
-        exit(1);
-    }
-
-    // TODO: Refactor all this quick-and-dirty code
-    let app_dir = args
-        .appdir
-        .unwrap_or_else(|| get_app_dir().as_path().to_str().unwrap().to_string())
-        .replace('~', get_home_dir().as_path().to_str().unwrap());
-    let app_dir = if app_dir.is_empty() { get_app_dir() } else { PathBuf::from(app_dir) };
-    let db_dir = app_dir.join(config.network_name()).join(DEFAULT_DATA_DIR);
-
-    // Logs directory is usually under the application directory, unless otherwise specified
-    let log_dir = args.logdir.unwrap_or_default().replace('~', get_home_dir().as_path().to_str().unwrap());
-    let log_dir = if log_dir.is_empty() { app_dir.join(config.network_name()).join(DEFAULT_LOG_DIR) } else { PathBuf::from(log_dir) };
-    let log_dir = if args.no_log_files { None } else { log_dir.to_str() };
-
-    // Initialize the logger
-    kaspa_core::log::init_logger(log_dir, &args.log_level);
-
-    // Print package name and version
-    info!("{} v{}", env!("CARGO_PKG_NAME"), version());
-
-    assert!(!db_dir.to_str().unwrap().is_empty());
-    info!("Application directory: {}", app_dir.display());
-    info!("Data directory: {}", db_dir.display());
-    match log_dir {
-        Some(s) => {
-            info!("Logs directory: {}", s);
-        }
-        None => {
-            info!("Logs to console only");
-        }
-    }
-
-    let consensus_db_dir = db_dir.join(CONSENSUS_DB);
-    let utxoindex_db_dir = db_dir.join(UTXOINDEX_DB);
-    let meta_db_dir = db_dir.join(META_DB);
-
-    if args.reset_db && db_dir.exists() {
-        let msg = "Reset DB was requested -- this means the current databases will be fully deleted, 
-do you confirm? (answer y/n or pass --yes to the Kaspad command line to confirm all interactive questions)";
-        get_user_approval_or_exit(msg, args.yes);
-        info!("Deleting databases");
-        fs::remove_dir_all(db_dir.clone()).unwrap();
-    }
-
-    fs::create_dir_all(consensus_db_dir.as_path()).unwrap();
-    fs::create_dir_all(meta_db_dir.as_path()).unwrap();
-    if args.utxoindex {
-        info!("Utxoindex Data directory {}", utxoindex_db_dir.display());
-        fs::create_dir_all(utxoindex_db_dir.as_path()).unwrap();
-    }
-
-    // DB used for addresses store and for multi-consensus management
-    let mut meta_db = kaspa_database::prelude::ConnBuilder::default().with_db_path(meta_db_dir.clone()).build();
-
-    // TEMP: upgrade from Alpha version or any version before this one
-    if meta_db.get_pinned(b"multi-consensus-metadata-key").is_ok_and(|r| r.is_some()) {
-        let msg = "Node database is from an older Kaspad version and needs to be fully deleted, do you confirm the delete? (y/n)";
-        get_user_approval_or_exit(msg, args.yes);
-
-        info!("Deleting databases from previous Kaspad version");
-
-        // Drop so that deletion works
-        drop(meta_db);
-
-        // Delete
-        fs::remove_dir_all(db_dir).unwrap();
-
-        // Recreate the empty folders
-        fs::create_dir_all(consensus_db_dir.as_path()).unwrap();
-        fs::create_dir_all(meta_db_dir.as_path()).unwrap();
-        fs::create_dir_all(utxoindex_db_dir.as_path()).unwrap();
-
-        // Reopen the DB
-        meta_db = kaspa_database::prelude::ConnBuilder::default().with_db_path(meta_db_dir).build();
-    }
-
-    let connect_peers = args.connect_peers.iter().map(|x| x.normalize(config.default_p2p_port())).collect::<Vec<_>>();
-    let add_peers = args.add_peers.iter().map(|x| x.normalize(config.default_p2p_port())).collect();
-    let p2p_server_addr = args.listen.unwrap_or(ContextualNetAddress::unspecified()).normalize(config.default_p2p_port());
-    // connect_peers means no DNS seeding and no outbound peers
-    let outbound_target = if connect_peers.is_empty() { args.outbound_target } else { 0 };
-    let dns_seeders = if connect_peers.is_empty() { config.dns_seeders } else { &[] };
-
-    let grpc_server_addr = args.rpclisten.unwrap_or(ContextualNetAddress::unspecified()).normalize(config.default_rpc_port());
-
-    let core = Arc::new(Core::new());
-
-    // ---
-
-    let tick_service = Arc::new(TickService::new());
-    let (notification_send, notification_recv) = unbounded();
-    let notification_root = Arc::new(ConsensusNotificationRoot::new(notification_send));
-    let counters = Arc::new(ProcessingCounters::default());
-
-    // Use `num_cpus` background threads for the consensus database as recommended by rocksdb
-    let consensus_db_parallelism = num_cpus::get();
-    let consensus_factory = Arc::new(ConsensusFactory::new(
-        meta_db.clone(),
-        &config,
-        consensus_db_dir,
-        consensus_db_parallelism,
-        notification_root.clone(),
-        counters.clone(),
-    ));
-    let consensus_manager = Arc::new(ConsensusManager::new(consensus_factory));
-    let consensus_monitor = Arc::new(ConsensusMonitor::new(counters, tick_service.clone()));
-
-    let perf_monitor = args.perf_metrics.then(|| {
-        let cb = move |counters| {
-            trace!("[{}] metrics: {:?}", kaspa_perf_monitor::SERVICE_NAME, counters);
-            #[cfg(feature = "heap")]
-            trace!("heap stats: {:?}", dhat::HeapStats::get());
-        };
-        Arc::new(
-            PerfMonitorBuilder::new()
-                .with_fetch_interval(Duration::from_secs(args.perf_metrics_interval_sec))
-                .with_fetch_cb(cb)
-                .with_tick_service(tick_service.clone())
-                .build(),
-        )
-    });
-
-    let notify_service = Arc::new(NotifyService::new(notification_root.clone(), notification_recv));
-    let index_service: Option<Arc<IndexService>> = if args.utxoindex {
-        // Use only a single thread for none-consensus databases
-        let utxoindex_db = kaspa_database::prelude::ConnBuilder::default().with_db_path(utxoindex_db_dir).build();
-        let utxoindex = UtxoIndexProxy::new(UtxoIndex::new(consensus_manager.clone(), utxoindex_db).unwrap());
-        let index_service = Arc::new(IndexService::new(&notify_service.notifier(), Some(utxoindex)));
-        Some(index_service)
-    } else {
-        None
-    };
-
-    let address_manager = AddressManager::new(config.clone(), meta_db);
-    let mining_manager =
-        MiningManagerProxy::new(Arc::new(MiningManager::new(config.target_time_per_block, false, config.max_block_mass, None)));
-
-    let flow_context = Arc::new(FlowContext::new(
-        consensus_manager.clone(),
-        address_manager,
-        config.clone(),
-        mining_manager.clone(),
-        tick_service.clone(),
-        notification_root,
-    ));
-    let p2p_service = Arc::new(P2pService::new(
-        flow_context.clone(),
-        connect_peers,
-        add_peers,
-        p2p_server_addr,
-        outbound_target,
-        args.inbound_limit,
-        dns_seeders,
-        config.default_p2p_port(),
-    ));
-
-    let rpc_core_service = Arc::new(RpcCoreService::new(
-        consensus_manager.clone(),
-        notify_service.notifier(),
-        index_service.as_ref().map(|x| x.notifier()),
-        mining_manager,
-        flow_context,
-        index_service.as_ref().map(|x| x.utxoindex().unwrap()),
-        config,
-        core.clone(),
-    ));
-    let grpc_service = Arc::new(GrpcService::new(grpc_server_addr, rpc_core_service.clone(), args.rpc_max_clients));
-
-    // Create an async runtime and register the top-level async services
-    let async_runtime = Arc::new(AsyncRuntime::new(args.async_threads));
-    async_runtime.register(tick_service);
-    async_runtime.register(notify_service);
-    if let Some(index_service) = index_service {
-        async_runtime.register(index_service)
-    };
-    async_runtime.register(rpc_core_service.clone());
-    async_runtime.register(grpc_service);
-    async_runtime.register(p2p_service);
-    async_runtime.register(consensus_monitor);
-    if let Some(perf_monitor) = perf_monitor {
-        async_runtime.register(perf_monitor);
-    }
-    let wrpc_service_tasks: usize = 2; // num_cpus::get() / 2;
-                                       // Register wRPC servers based on command line arguments
-    [(args.rpclisten_borsh, WrpcEncoding::Borsh), (args.rpclisten_json, WrpcEncoding::SerdeJson)]
-        .iter()
-        .filter_map(|(listen_address, encoding)| {
-            listen_address.as_ref().map(|listen_address| {
-                Arc::new(WrpcService::new(
-                    wrpc_service_tasks,
-                    Some(rpc_core_service.clone()),
-                    encoding,
-                    WrpcServerOptions {
-                        listen_address: listen_address.to_string(), // TODO: use a normalized ContextualNetAddress instead of a String
-                        verbose: args.wrpc_verbose,
-                        ..WrpcServerOptions::default()
-                    },
-                ))
-            })
-        })
-        .for_each(|server| async_runtime.register(server));
-
-    // Bind the keyboard signal to the core
-    Arc::new(Signals::new(&core)).init();
-
-    // Consensus must start first in order to init genesis in stores
-    core.bind(consensus_manager);
-    core.bind(async_runtime);
-
-    core.run();
-
->>>>>>> d372345c
     trace!("Kaspad is finished...");
 }