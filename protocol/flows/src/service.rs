use addressmanager::AddressManager;
use connectionmanager::ConnectionManager;
use consensus_core::api::DynConsensus;
use consensus_core::config::Config;
use kaspa_core::{
    task::service::{AsyncService, AsyncServiceFuture},
    trace,
};
use kaspa_utils::triggers::SingleTrigger;
use p2p_lib::Adaptor;
use parking_lot::Mutex;
use std::{net::ToSocketAddrs, sync::Arc};

use crate::flow_context::FlowContext;

const P2P_CORE_SERVICE: &str = "p2p-service";

pub struct P2pService {
    ctx: Arc<FlowContext>,
    connect: Option<String>, // TEMP: optional connect peer
    listen: Option<String>,
    outbound_target: usize,
    inbound_limit: usize,
    shutdown: SingleTrigger,
}

impl P2pService {
    pub fn new(
        consensus: DynConsensus,
        amgr: Arc<Mutex<AddressManager>>,
        config: &Config,
        connect: Option<String>,
        listen: Option<String>,
        outbound_target: usize,
        inbound_limit: usize,
    ) -> Self {
        Self {
            ctx: Arc::new(FlowContext::new(consensus, amgr, config)),
            connect,
            shutdown: SingleTrigger::default(),
            listen,
            outbound_target,
            inbound_limit,
        }
    }
}

impl AsyncService for P2pService {
    fn ident(self: Arc<Self>) -> &'static str {
        P2P_CORE_SERVICE
    }

    fn start(self: Arc<Self>) -> AsyncServiceFuture {
        trace!("{} starting", P2P_CORE_SERVICE);

        // Prepare a shutdown signal receiver
        let shutdown_signal = self.shutdown.listener.clone();

        // Launch the service and wait for a shutdown signal
        Box::pin(async move {
            let server_address = self.listen.clone().unwrap_or(String::from("[::1]:50051"));
            let p2p_adaptor = Adaptor::bidirectional(server_address.clone(), self.ctx.clone()).unwrap();
            let connection_manager =
                ConnectionManager::new(p2p_adaptor.clone(), self.outbound_target, self.inbound_limit, self.ctx.amgr.clone());

            // For now, attempt to connect to a running golang node
            if let Some(peer_address) = self.connect.clone() {
                connection_manager.add_connection_request(peer_address.to_socket_addrs().unwrap().next().unwrap(), true).await;
            }

            // Keep the P2P server running until a service shutdown signal is received
            shutdown_signal.await;
            p2p_adaptor.terminate_all_peers().await;
<<<<<<< HEAD
            // drop(p2p_adaptor);
            // tokio::time::sleep(std::time::Duration::from_secs(1)).await;
            Ok(())
=======
            connection_manager.stop().await;
>>>>>>> 7c24d1ba
        })
    }

    fn signal_exit(self: Arc<Self>) {
        trace!("sending an exit signal to {}", P2P_CORE_SERVICE);
        self.shutdown.trigger.trigger();
    }

    fn stop(self: Arc<Self>) -> AsyncServiceFuture {
        trace!("{} stopping", P2P_CORE_SERVICE);
        Box::pin(async move {
            trace!("{} exiting", P2P_CORE_SERVICE);
            Ok(())
        })
    }
}<|MERGE_RESOLUTION|>--- conflicted
+++ resolved
@@ -71,13 +71,8 @@
             // Keep the P2P server running until a service shutdown signal is received
             shutdown_signal.await;
             p2p_adaptor.terminate_all_peers().await;
-<<<<<<< HEAD
-            // drop(p2p_adaptor);
-            // tokio::time::sleep(std::time::Duration::from_secs(1)).await;
+            connection_manager.stop().await;
             Ok(())
-=======
-            connection_manager.stop().await;
->>>>>>> 7c24d1ba
         })
     }
 
