//! The client API
//!
//! Rpc = External RPC Service
//! All data provided by the RCP server can be trusted by the client
//! No data submitted by the client to the server can be trusted

use crate::api::connection::DynRpcConnection;
use crate::{model::*, notify::connection::ChannelConnection, RpcResult};
use async_trait::async_trait;
use downcast::{downcast_sync, AnySync};
use kaspa_notify::{listener::ListenerId, scope::Scope, subscription::Command};
use std::sync::Arc;

pub const MAX_SAFE_WINDOW_SIZE: u32 = 10_000;

/// Client RPC Api
///
/// The [`RpcApi`] trait defines RPC calls taking a request message as unique parameter.
///
/// For each RPC call a matching readily implemented function taking detailed parameters is also provided.
#[async_trait]
pub trait RpcApi: Sync + Send + AnySync {
    ///
    async fn ping(&self) -> RpcResult<()> {
        self.ping_call(None, PingRequest {}).await?;
        Ok(())
    }
    async fn ping_call(&self, connection: Option<&DynRpcConnection>, request: PingRequest) -> RpcResult<PingResponse>;

    // ---

    async fn get_metrics(
        &self,
        process_metrics: bool,
        connection_metrics: bool,
        bandwidth_metrics: bool,
        consensus_metrics: bool,
        storage_metrics: bool,
    ) -> RpcResult<GetMetricsResponse> {
<<<<<<< HEAD
        self.get_metrics_call(None, GetMetricsRequest { process_metrics, connection_metrics, bandwidth_metrics, consensus_metrics })
            .await
=======
        self.get_metrics_call(GetMetricsRequest {
            process_metrics,
            connection_metrics,
            bandwidth_metrics,
            consensus_metrics,
            storage_metrics,
        })
        .await
>>>>>>> 274c8667
    }
    async fn get_metrics_call(
        &self,
        connection: Option<&DynRpcConnection>,
        request: GetMetricsRequest,
    ) -> RpcResult<GetMetricsResponse>;

    // get_info alternative that carries only version, network_id (full), is_synced, virtual_daa_score
    // these are the only variables needed to negotiate a wRPC connection (besides the wRPC handshake)
    async fn get_server_info(&self) -> RpcResult<GetServerInfoResponse> {
        self.get_server_info_call(None, GetServerInfoRequest {}).await
    }
    async fn get_server_info_call(
        &self,
        connection: Option<&DynRpcConnection>,
        request: GetServerInfoRequest,
    ) -> RpcResult<GetServerInfoResponse>;

    // Get current sync status of the node (should be converted to a notification subscription)
    async fn get_sync_status(&self) -> RpcResult<bool> {
        Ok(self.get_sync_status_call(None, GetSyncStatusRequest {}).await?.is_synced)
    }
    async fn get_sync_status_call(
        &self,
        connection: Option<&DynRpcConnection>,
        request: GetSyncStatusRequest,
    ) -> RpcResult<GetSyncStatusResponse>;

    // ---

    /// Requests the network the node is currently running against.
    async fn get_current_network(&self) -> RpcResult<RpcNetworkType> {
        Ok(self.get_current_network_call(None, GetCurrentNetworkRequest {}).await?.network)
    }
    async fn get_current_network_call(
        &self,
        connection: Option<&DynRpcConnection>,
        request: GetCurrentNetworkRequest,
    ) -> RpcResult<GetCurrentNetworkResponse>;

    /// Submit a block into the DAG.
    ///
    /// Blocks are generally expected to have been generated using the get_block_template call.
    async fn submit_block(&self, block: RpcBlock, allow_non_daa_blocks: bool) -> RpcResult<SubmitBlockResponse> {
        self.submit_block_call(None, SubmitBlockRequest::new(block, allow_non_daa_blocks)).await
    }
    async fn submit_block_call(
        &self,
        connection: Option<&DynRpcConnection>,
        request: SubmitBlockRequest,
    ) -> RpcResult<SubmitBlockResponse>;

    /// Request a current block template.
    ///
    /// Callers are expected to solve the block template and submit it using the submit_block call.
    async fn get_block_template(&self, pay_address: RpcAddress, extra_data: RpcExtraData) -> RpcResult<GetBlockTemplateResponse> {
        self.get_block_template_call(None, GetBlockTemplateRequest::new(pay_address, extra_data)).await
    }
    async fn get_block_template_call(
        &self,
        connection: Option<&DynRpcConnection>,
        request: GetBlockTemplateRequest,
    ) -> RpcResult<GetBlockTemplateResponse>;

    /// Requests the list of known kaspad addresses in the current network (mainnet, testnet, etc.)
    async fn get_peer_addresses(&self) -> RpcResult<GetPeerAddressesResponse> {
        self.get_peer_addresses_call(None, GetPeerAddressesRequest {}).await
    }
    async fn get_peer_addresses_call(
        &self,
        connection: Option<&DynRpcConnection>,
        request: GetPeerAddressesRequest,
    ) -> RpcResult<GetPeerAddressesResponse>;

    /// requests the hash of the current virtual's selected parent.
    async fn get_sink(&self) -> RpcResult<GetSinkResponse> {
        self.get_sink_call(None, GetSinkRequest {}).await
    }
    async fn get_sink_call(&self, connection: Option<&DynRpcConnection>, request: GetSinkRequest) -> RpcResult<GetSinkResponse>;

    /// Requests information about a specific transaction in the mempool.
    async fn get_mempool_entry(
        &self,
        transaction_id: RpcTransactionId,
        include_orphan_pool: bool,
        filter_transaction_pool: bool,
    ) -> RpcResult<RpcMempoolEntry> {
        Ok(self
            .get_mempool_entry_call(None, GetMempoolEntryRequest::new(transaction_id, include_orphan_pool, filter_transaction_pool))
            .await?
            .mempool_entry)
    }
    async fn get_mempool_entry_call(
        &self,
        connection: Option<&DynRpcConnection>,
        request: GetMempoolEntryRequest,
    ) -> RpcResult<GetMempoolEntryResponse>;

    /// Requests information about all the transactions currently in the mempool.
    async fn get_mempool_entries(&self, include_orphan_pool: bool, filter_transaction_pool: bool) -> RpcResult<Vec<RpcMempoolEntry>> {
        Ok(self
            .get_mempool_entries_call(None, GetMempoolEntriesRequest::new(include_orphan_pool, filter_transaction_pool))
            .await?
            .mempool_entries)
    }
    async fn get_mempool_entries_call(
        &self,
        connection: Option<&DynRpcConnection>,
        request: GetMempoolEntriesRequest,
    ) -> RpcResult<GetMempoolEntriesResponse>;

    /// requests information about all the p2p peers currently connected to this node.
    async fn get_connected_peer_info(&self) -> RpcResult<GetConnectedPeerInfoResponse> {
        self.get_connected_peer_info_call(None, GetConnectedPeerInfoRequest {}).await
    }
    async fn get_connected_peer_info_call(
        &self,
        connection: Option<&DynRpcConnection>,
        request: GetConnectedPeerInfoRequest,
    ) -> RpcResult<GetConnectedPeerInfoResponse>;

    /// Adds a peer to the node's outgoing connection list.
    ///
    /// This will, in most cases, result in the node connecting to said peer.
    async fn add_peer(&self, peer_address: RpcContextualPeerAddress, is_permanent: bool) -> RpcResult<()> {
        self.add_peer_call(None, AddPeerRequest::new(peer_address, is_permanent)).await?;
        Ok(())
    }
    async fn add_peer_call(&self, connection: Option<&DynRpcConnection>, request: AddPeerRequest) -> RpcResult<AddPeerResponse>;

    /// Submits a transaction to the mempool.
    async fn submit_transaction(&self, transaction: RpcTransaction, allow_orphan: bool) -> RpcResult<RpcTransactionId> {
        Ok(self.submit_transaction_call(None, SubmitTransactionRequest { transaction, allow_orphan }).await?.transaction_id)
    }
    async fn submit_transaction_call(
        &self,
        connection: Option<&DynRpcConnection>,
        request: SubmitTransactionRequest,
    ) -> RpcResult<SubmitTransactionResponse>;

    /// Requests information about a specific block.
    async fn get_block(&self, hash: RpcHash, include_transactions: bool) -> RpcResult<RpcBlock> {
        Ok(self.get_block_call(None, GetBlockRequest::new(hash, include_transactions)).await?.block)
    }
    async fn get_block_call(&self, connection: Option<&DynRpcConnection>, request: GetBlockRequest) -> RpcResult<GetBlockResponse>;

    /// Requests information about a specific subnetwork.
    async fn get_subnetwork(&self, subnetwork_id: RpcSubnetworkId) -> RpcResult<GetSubnetworkResponse> {
        self.get_subnetwork_call(None, GetSubnetworkRequest::new(subnetwork_id)).await
    }
    async fn get_subnetwork_call(
        &self,
        connection: Option<&DynRpcConnection>,
        request: GetSubnetworkRequest,
    ) -> RpcResult<GetSubnetworkResponse>;

    /// Requests the virtual selected parent chain from some `start_hash` to this node's current virtual.
    async fn get_virtual_chain_from_block(
        &self,
        start_hash: RpcHash,
        include_accepted_transaction_ids: bool,
    ) -> RpcResult<GetVirtualChainFromBlockResponse> {
        self.get_virtual_chain_from_block_call(
            None,
            GetVirtualChainFromBlockRequest::new(start_hash, include_accepted_transaction_ids),
        )
        .await
    }
    async fn get_virtual_chain_from_block_call(
        &self,
        connection: Option<&DynRpcConnection>,
        request: GetVirtualChainFromBlockRequest,
    ) -> RpcResult<GetVirtualChainFromBlockResponse>;

    /// Requests blocks between a certain block `low_hash` up to this node's current virtual.
    async fn get_blocks(
        &self,
        low_hash: Option<RpcHash>,
        include_blocks: bool,
        include_transactions: bool,
    ) -> RpcResult<GetBlocksResponse> {
        self.get_blocks_call(None, GetBlocksRequest::new(low_hash, include_blocks, include_transactions)).await
    }
    async fn get_blocks_call(&self, connection: Option<&DynRpcConnection>, request: GetBlocksRequest) -> RpcResult<GetBlocksResponse>;

    /// Requests the current number of blocks in this node.
    ///
    /// Note that this number may decrease as pruning occurs.
    async fn get_block_count(&self) -> RpcResult<GetBlockCountResponse> {
        self.get_block_count_call(None, GetBlockCountRequest {}).await
    }
    async fn get_block_count_call(
        &self,
        connection: Option<&DynRpcConnection>,
        request: GetBlockCountRequest,
    ) -> RpcResult<GetBlockCountResponse>;

    /// Requests general information about the current state of this node's DAG.
    async fn get_block_dag_info(&self) -> RpcResult<GetBlockDagInfoResponse> {
        self.get_block_dag_info_call(None, GetBlockDagInfoRequest {}).await
    }
    async fn get_block_dag_info_call(
        &self,
        connection: Option<&DynRpcConnection>,
        request: GetBlockDagInfoRequest,
    ) -> RpcResult<GetBlockDagInfoResponse>;

    ///
    async fn resolve_finality_conflict(&self, finality_block_hash: RpcHash) -> RpcResult<()> {
        self.resolve_finality_conflict_call(None, ResolveFinalityConflictRequest::new(finality_block_hash)).await?;
        Ok(())
    }
    async fn resolve_finality_conflict_call(
        &self,
        connection: Option<&DynRpcConnection>,
        request: ResolveFinalityConflictRequest,
    ) -> RpcResult<ResolveFinalityConflictResponse>;

    /// Shuts down this node.
    async fn shutdown(&self) -> RpcResult<()> {
        self.shutdown_call(None, ShutdownRequest {}).await?;
        Ok(())
    }
    async fn shutdown_call(&self, connection: Option<&DynRpcConnection>, request: ShutdownRequest) -> RpcResult<ShutdownResponse>;

    /// Requests headers between the given `start_hash` and the current virtual, up to the given limit.
    async fn get_headers(&self, start_hash: RpcHash, limit: u64, is_ascending: bool) -> RpcResult<Vec<RpcHeader>> {
        Ok(self.get_headers_call(None, GetHeadersRequest::new(start_hash, limit, is_ascending)).await?.headers)
    }
    async fn get_headers_call(
        &self,
        connection: Option<&DynRpcConnection>,
        request: GetHeadersRequest,
    ) -> RpcResult<GetHeadersResponse>;

    /// Returns the total balance in unspent transactions towards a given address.
    ///
    /// This call is only available when this node was started with `--utxoindex`.
    async fn get_balance_by_address(&self, address: RpcAddress) -> RpcResult<u64> {
        Ok(self.get_balance_by_address_call(None, GetBalanceByAddressRequest::new(address)).await?.balance)
    }
    async fn get_balance_by_address_call(
        &self,
        connection: Option<&DynRpcConnection>,
        request: GetBalanceByAddressRequest,
    ) -> RpcResult<GetBalanceByAddressResponse>;

    ///
    async fn get_balances_by_addresses(&self, addresses: Vec<RpcAddress>) -> RpcResult<Vec<RpcBalancesByAddressesEntry>> {
        Ok(self.get_balances_by_addresses_call(None, GetBalancesByAddressesRequest::new(addresses)).await?.entries)
    }
    async fn get_balances_by_addresses_call(
        &self,
        connection: Option<&DynRpcConnection>,
        request: GetBalancesByAddressesRequest,
    ) -> RpcResult<GetBalancesByAddressesResponse>;

    /// Requests all current UTXOs for the given node addresses.
    ///
    /// This call is only available when this node was started with `--utxoindex`.
    async fn get_utxos_by_addresses(&self, addresses: Vec<RpcAddress>) -> RpcResult<Vec<RpcUtxosByAddressesEntry>> {
        Ok(self.get_utxos_by_addresses_call(None, GetUtxosByAddressesRequest::new(addresses)).await?.entries)
    }
    async fn get_utxos_by_addresses_call(
        &self,
        connection: Option<&DynRpcConnection>,
        request: GetUtxosByAddressesRequest,
    ) -> RpcResult<GetUtxosByAddressesResponse>;

    /// Requests the blue score of the current selected parent of the virtual block.
    async fn get_sink_blue_score(&self) -> RpcResult<u64> {
        Ok(self.get_sink_blue_score_call(None, GetSinkBlueScoreRequest {}).await?.blue_score)
    }
    async fn get_sink_blue_score_call(
        &self,
        connection: Option<&DynRpcConnection>,
        request: GetSinkBlueScoreRequest,
    ) -> RpcResult<GetSinkBlueScoreResponse>;

    /// Bans the given ip.
    async fn ban(&self, ip: RpcIpAddress) -> RpcResult<()> {
        self.ban_call(None, BanRequest::new(ip)).await?;
        Ok(())
    }
    async fn ban_call(&self, connection: Option<&DynRpcConnection>, request: BanRequest) -> RpcResult<BanResponse>;

    /// Unbans the given ip.
    async fn unban(&self, ip: RpcIpAddress) -> RpcResult<()> {
        self.unban_call(None, UnbanRequest::new(ip)).await?;
        Ok(())
    }
    async fn unban_call(&self, connection: Option<&DynRpcConnection>, request: UnbanRequest) -> RpcResult<UnbanResponse>;

    /// Returns info about the node.
    async fn get_info(&self) -> RpcResult<GetInfoResponse> {
        self.get_info_call(None, GetInfoRequest {}).await
    }
    async fn get_info_call(&self, connection: Option<&DynRpcConnection>, request: GetInfoRequest) -> RpcResult<GetInfoResponse>;

    ///
    async fn estimate_network_hashes_per_second(&self, window_size: u32, start_hash: Option<RpcHash>) -> RpcResult<u64> {
        Ok(self
            .estimate_network_hashes_per_second_call(None, EstimateNetworkHashesPerSecondRequest::new(window_size, start_hash))
            .await?
            .network_hashes_per_second)
    }
    async fn estimate_network_hashes_per_second_call(
        &self,
        connection: Option<&DynRpcConnection>,
        request: EstimateNetworkHashesPerSecondRequest,
    ) -> RpcResult<EstimateNetworkHashesPerSecondResponse>;

    ///
    async fn get_mempool_entries_by_addresses(
        &self,
        addresses: Vec<RpcAddress>,
        include_orphan_pool: bool,
        filter_transaction_pool: bool,
    ) -> RpcResult<Vec<RpcMempoolEntryByAddress>> {
        Ok(self
            .get_mempool_entries_by_addresses_call(
                None,
                GetMempoolEntriesByAddressesRequest::new(addresses, include_orphan_pool, filter_transaction_pool),
            )
            .await?
            .entries)
    }
    async fn get_mempool_entries_by_addresses_call(
        &self,
        connection: Option<&DynRpcConnection>,
        request: GetMempoolEntriesByAddressesRequest,
    ) -> RpcResult<GetMempoolEntriesByAddressesResponse>;

    ///
    async fn get_coin_supply(&self) -> RpcResult<GetCoinSupplyResponse> {
        self.get_coin_supply_call(None, GetCoinSupplyRequest {}).await
    }
    async fn get_coin_supply_call(
        &self,
        connection: Option<&DynRpcConnection>,
        request: GetCoinSupplyRequest,
    ) -> RpcResult<GetCoinSupplyResponse>;

    async fn get_daa_score_timestamp_estimate(&self, daa_scores: Vec<u64>) -> RpcResult<Vec<u64>> {
        Ok(self.get_daa_score_timestamp_estimate_call(None, GetDaaScoreTimestampEstimateRequest { daa_scores }).await?.timestamps)
    }
    async fn get_daa_score_timestamp_estimate_call(
        &self,
        connection: Option<&DynRpcConnection>,
        request: GetDaaScoreTimestampEstimateRequest,
    ) -> RpcResult<GetDaaScoreTimestampEstimateResponse>;

    // ~~~~~~~~~~~~~~~~~~~~~~~~~~~~~~~~~~~~~~~~~~~~~~~~
    // Notification API

    /// Register a new listener and returns an id identifying it.
    fn register_new_listener(&self, connection: ChannelConnection) -> ListenerId;

    /// Unregister an existing listener.
    ///
    /// Stop all notifications for this listener, unregister the id and its associated connection.
    async fn unregister_listener(&self, id: ListenerId) -> RpcResult<()>;

    /// Start sending notifications of some type to a listener.
    async fn start_notify(&self, id: ListenerId, scope: Scope) -> RpcResult<()>;

    /// Stop sending notifications of some type to a listener.
    async fn stop_notify(&self, id: ListenerId, scope: Scope) -> RpcResult<()>;

    /// Execute a subscription command leading to either start or stop sending notifications
    /// of some type to a listener.
    async fn execute_subscribe_command(&self, id: ListenerId, scope: Scope, command: Command) -> RpcResult<()> {
        match command {
            Command::Start => self.start_notify(id, scope).await,
            Command::Stop => self.stop_notify(id, scope).await,
        }
    }
}

pub type DynRpcService = Arc<dyn RpcApi>;

downcast_sync!(dyn RpcApi);<|MERGE_RESOLUTION|>--- conflicted
+++ resolved
@@ -37,10 +37,6 @@
         consensus_metrics: bool,
         storage_metrics: bool,
     ) -> RpcResult<GetMetricsResponse> {
-<<<<<<< HEAD
-        self.get_metrics_call(None, GetMetricsRequest { process_metrics, connection_metrics, bandwidth_metrics, consensus_metrics })
-            .await
-=======
         self.get_metrics_call(GetMetricsRequest {
             process_metrics,
             connection_metrics,
@@ -49,7 +45,6 @@
             storage_metrics,
         })
         .await
->>>>>>> 274c8667
     }
     async fn get_metrics_call(
         &self,
