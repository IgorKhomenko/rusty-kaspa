--- conflicted
+++ resolved
@@ -31,26 +31,16 @@
 
 impl Serializer for SubmitBlockRequest {
     fn serialize<W: std::io::Write>(&self, writer: &mut W) -> std::io::Result<()> {
-<<<<<<< HEAD
-        store!(u32, &1, writer)?;
+        store!(u16, &1, writer)?;
         serialize!(RpcBlock, &self.block, writer)?;
-=======
-        store!(u16, &1, writer)?;
-        store!(RpcBlock, &self.block, writer)?;
->>>>>>> fd8d23d6
         store!(bool, &self.allow_non_daa_blocks, writer)?;
 
         Ok(())
     }
 
     fn deserialize<R: std::io::Read>(reader: &mut R) -> std::io::Result<Self> {
-<<<<<<< HEAD
-        let _version = load!(u32, reader)?;
+        let _version = load!(u16, reader)?;
         let block = deserialize!(RpcBlock, reader)?;
-=======
-        let _version = load!(u16, reader)?;
-        let block = load!(RpcBlock, reader)?;
->>>>>>> fd8d23d6
         let allow_non_daa_blocks = load!(bool, reader)?;
 
         Ok(Self { block, allow_non_daa_blocks })
@@ -166,26 +156,16 @@
 
 impl Serializer for GetBlockTemplateResponse {
     fn serialize<W: std::io::Write>(&self, writer: &mut W) -> std::io::Result<()> {
-<<<<<<< HEAD
-        store!(u32, &1, writer)?;
+        store!(u16, &1, writer)?;
         serialize!(RpcBlock, &self.block, writer)?;
-=======
-        store!(u16, &1, writer)?;
-        store!(RpcBlock, &self.block, writer)?;
->>>>>>> fd8d23d6
         store!(bool, &self.is_synced, writer)?;
 
         Ok(())
     }
 
     fn deserialize<R: std::io::Read>(reader: &mut R) -> std::io::Result<Self> {
-<<<<<<< HEAD
-        let _version = load!(u32, reader)?;
+        let _version = load!(u16, reader)?;
         let block = deserialize!(RpcBlock, reader)?;
-=======
-        let _version = load!(u16, reader)?;
-        let block = load!(RpcBlock, reader)?;
->>>>>>> fd8d23d6
         let is_synced = load!(bool, reader)?;
 
         Ok(Self { block, is_synced })
@@ -234,25 +214,15 @@
 
 impl Serializer for GetBlockResponse {
     fn serialize<W: std::io::Write>(&self, writer: &mut W) -> std::io::Result<()> {
-<<<<<<< HEAD
-        store!(u32, &1, writer)?;
+        store!(u16, &1, writer)?;
         serialize!(RpcBlock, &self.block, writer)?;
-=======
-        store!(u16, &1, writer)?;
-        store!(RpcBlock, &self.block, writer)?;
->>>>>>> fd8d23d6
-
-        Ok(())
-    }
-
-    fn deserialize<R: std::io::Read>(reader: &mut R) -> std::io::Result<Self> {
-<<<<<<< HEAD
-        let _version = load!(u32, reader)?;
+
+        Ok(())
+    }
+
+    fn deserialize<R: std::io::Read>(reader: &mut R) -> std::io::Result<Self> {
+        let _version = load!(u16, reader)?;
         let block = deserialize!(RpcBlock, reader)?;
-=======
-        let _version = load!(u16, reader)?;
-        let block = load!(RpcBlock, reader)?;
->>>>>>> fd8d23d6
 
         Ok(Self { block })
     }
@@ -493,24 +463,14 @@
 
 impl Serializer for GetMempoolEntryResponse {
     fn serialize<W: std::io::Write>(&self, writer: &mut W) -> std::io::Result<()> {
-<<<<<<< HEAD
-        store!(u32, &1, writer)?;
+        store!(u16, &1, writer)?;
         serialize!(RpcMempoolEntry, &self.mempool_entry, writer)?;
-=======
-        store!(u16, &1, writer)?;
-        store!(RpcMempoolEntry, &self.mempool_entry, writer)?;
->>>>>>> fd8d23d6
-        Ok(())
-    }
-
-    fn deserialize<R: std::io::Read>(reader: &mut R) -> std::io::Result<Self> {
-<<<<<<< HEAD
-        let _version = load!(u32, reader)?;
+        Ok(())
+    }
+
+    fn deserialize<R: std::io::Read>(reader: &mut R) -> std::io::Result<Self> {
+        let _version = load!(u16, reader)?;
         let mempool_entry = deserialize!(RpcMempoolEntry, reader)?;
-=======
-        let _version = load!(u16, reader)?;
-        let mempool_entry = load!(RpcMempoolEntry, reader)?;
->>>>>>> fd8d23d6
         Ok(Self { mempool_entry })
     }
 }
@@ -561,24 +521,14 @@
 
 impl Serializer for GetMempoolEntriesResponse {
     fn serialize<W: std::io::Write>(&self, writer: &mut W) -> std::io::Result<()> {
-<<<<<<< HEAD
-        store!(u32, &1, writer)?;
+        store!(u16, &1, writer)?;
         serialize!(Vec<RpcMempoolEntry>, &self.mempool_entries, writer)?;
-=======
-        store!(u16, &1, writer)?;
-        store!(Vec<RpcMempoolEntry>, &self.mempool_entries, writer)?;
->>>>>>> fd8d23d6
-        Ok(())
-    }
-
-    fn deserialize<R: std::io::Read>(reader: &mut R) -> std::io::Result<Self> {
-<<<<<<< HEAD
-        let _version = load!(u32, reader)?;
+        Ok(())
+    }
+
+    fn deserialize<R: std::io::Read>(reader: &mut R) -> std::io::Result<Self> {
+        let _version = load!(u16, reader)?;
         let mempool_entries = deserialize!(Vec<RpcMempoolEntry>, reader)?;
-=======
-        let _version = load!(u16, reader)?;
-        let mempool_entries = load!(Vec<RpcMempoolEntry>, reader)?;
->>>>>>> fd8d23d6
         Ok(Self { mempool_entries })
     }
 }
@@ -688,7 +638,6 @@
 impl Serializer for SubmitTransactionRequest {
     fn serialize<W: std::io::Write>(&self, writer: &mut W) -> std::io::Result<()> {
         store!(u16, &1, writer)?;
-        // TODO
         serialize!(RpcTransaction, &self.transaction, writer)?;
         store!(bool, &self.allow_orphan, writer)?;
 
@@ -696,13 +645,8 @@
     }
 
     fn deserialize<R: std::io::Read>(reader: &mut R) -> std::io::Result<Self> {
-<<<<<<< HEAD
-        let _version = load!(u32, reader)?;
+        let _version = load!(u16, reader)?;
         let transaction = deserialize!(RpcTransaction, reader)?;
-=======
-        let _version = load!(u16, reader)?;
-        let transaction = load!(RpcTransaction, reader)?;
->>>>>>> fd8d23d6
         let allow_orphan = load!(bool, reader)?;
 
         Ok(Self { transaction, allow_orphan })
@@ -1285,25 +1229,15 @@
 
 impl Serializer for GetBalancesByAddressesResponse {
     fn serialize<W: std::io::Write>(&self, writer: &mut W) -> std::io::Result<()> {
-<<<<<<< HEAD
-        store!(u32, &1, writer)?;
+        store!(u16, &1, writer)?;
         serialize!(Vec<RpcBalancesByAddressesEntry>, &self.entries, writer)?;
-=======
-        store!(u16, &1, writer)?;
-        store!(Vec<RpcBalancesByAddressesEntry>, &self.entries, writer)?;
->>>>>>> fd8d23d6
-
-        Ok(())
-    }
-
-    fn deserialize<R: std::io::Read>(reader: &mut R) -> std::io::Result<Self> {
-<<<<<<< HEAD
-        let _version = load!(u32, reader)?;
+
+        Ok(())
+    }
+
+    fn deserialize<R: std::io::Read>(reader: &mut R) -> std::io::Result<Self> {
+        let _version = load!(u16, reader)?;
         let entries = deserialize!(Vec<RpcBalancesByAddressesEntry>, reader)?;
-=======
-        let _version = load!(u16, reader)?;
-        let entries = load!(Vec<RpcBalancesByAddressesEntry>, reader)?;
->>>>>>> fd8d23d6
 
         Ok(Self { entries })
     }
@@ -1395,25 +1329,15 @@
 
 impl Serializer for GetUtxosByAddressesResponse {
     fn serialize<W: std::io::Write>(&self, writer: &mut W) -> std::io::Result<()> {
-<<<<<<< HEAD
-        store!(u32, &1, writer)?;
+        store!(u16, &1, writer)?;
         serialize!(Vec<RpcUtxosByAddressesEntry>, &self.entries, writer)?;
-=======
-        store!(u16, &1, writer)?;
-        store!(Vec<RpcUtxosByAddressesEntry>, &self.entries, writer)?;
->>>>>>> fd8d23d6
-
-        Ok(())
-    }
-
-    fn deserialize<R: std::io::Read>(reader: &mut R) -> std::io::Result<Self> {
-<<<<<<< HEAD
-        let _version = load!(u32, reader)?;
+
+        Ok(())
+    }
+
+    fn deserialize<R: std::io::Read>(reader: &mut R) -> std::io::Result<Self> {
+        let _version = load!(u16, reader)?;
         let entries = deserialize!(Vec<RpcUtxosByAddressesEntry>, reader)?;
-=======
-        let _version = load!(u16, reader)?;
-        let entries = load!(Vec<RpcUtxosByAddressesEntry>, reader)?;
->>>>>>> fd8d23d6
 
         Ok(Self { entries })
     }
@@ -1615,25 +1539,15 @@
 
 impl Serializer for GetMempoolEntriesByAddressesResponse {
     fn serialize<W: std::io::Write>(&self, writer: &mut W) -> std::io::Result<()> {
-<<<<<<< HEAD
-        store!(u32, &1, writer)?;
+        store!(u16, &1, writer)?;
         serialize!(Vec<RpcMempoolEntryByAddress>, &self.entries, writer)?;
-=======
-        store!(u16, &1, writer)?;
-        store!(Vec<RpcMempoolEntryByAddress>, &self.entries, writer)?;
->>>>>>> fd8d23d6
-
-        Ok(())
-    }
-
-    fn deserialize<R: std::io::Read>(reader: &mut R) -> std::io::Result<Self> {
-<<<<<<< HEAD
-        let _version = load!(u32, reader)?;
+
+        Ok(())
+    }
+
+    fn deserialize<R: std::io::Read>(reader: &mut R) -> std::io::Result<Self> {
+        let _version = load!(u16, reader)?;
         let entries = deserialize!(Vec<RpcMempoolEntryByAddress>, reader)?;
-=======
-        let _version = load!(u16, reader)?;
-        let entries = load!(Vec<RpcMempoolEntryByAddress>, reader)?;
->>>>>>> fd8d23d6
 
         Ok(Self { entries })
     }
@@ -2266,24 +2180,14 @@
 
 impl Serializer for BlockAddedNotification {
     fn serialize<W: std::io::Write>(&self, writer: &mut W) -> std::io::Result<()> {
-<<<<<<< HEAD
-        store!(u32, &1, writer)?;
+        store!(u16, &1, writer)?;
         serialize!(RpcBlock, &self.block, writer)?;
-=======
-        store!(u16, &1, writer)?;
-        store!(RpcBlock, &self.block, writer)?;
->>>>>>> fd8d23d6
-        Ok(())
-    }
-
-    fn deserialize<R: std::io::Read>(reader: &mut R) -> std::io::Result<Self> {
-<<<<<<< HEAD
-        let _version = load!(u32, reader)?;
+        Ok(())
+    }
+
+    fn deserialize<R: std::io::Read>(reader: &mut R) -> std::io::Result<Self> {
+        let _version = load!(u16, reader)?;
         let block = deserialize!(RpcBlock, reader)?;
-=======
-        let _version = load!(u16, reader)?;
-        let block = load!(RpcBlock, reader)?;
->>>>>>> fd8d23d6
         Ok(Self { block: block.into() })
     }
 }
@@ -2603,28 +2507,16 @@
 
 impl Serializer for UtxosChangedNotification {
     fn serialize<W: std::io::Write>(&self, writer: &mut W) -> std::io::Result<()> {
-<<<<<<< HEAD
-        store!(u32, &1, writer)?;
+        store!(u16, &1, writer)?;
         serialize!(Vec<RpcUtxosByAddressesEntry>, &self.added, writer)?;
         serialize!(Vec<RpcUtxosByAddressesEntry>, &self.removed, writer)?;
-=======
-        store!(u16, &1, writer)?;
-        store!(Vec<RpcUtxosByAddressesEntry>, &self.added, writer)?;
-        store!(Vec<RpcUtxosByAddressesEntry>, &self.removed, writer)?;
->>>>>>> fd8d23d6
-        Ok(())
-    }
-
-    fn deserialize<R: std::io::Read>(reader: &mut R) -> std::io::Result<Self> {
-<<<<<<< HEAD
-        let _version = load!(u32, reader)?;
+        Ok(())
+    }
+
+    fn deserialize<R: std::io::Read>(reader: &mut R) -> std::io::Result<Self> {
+        let _version = load!(u16, reader)?;
         let added = deserialize!(Vec<RpcUtxosByAddressesEntry>, reader)?;
         let removed = deserialize!(Vec<RpcUtxosByAddressesEntry>, reader)?;
-=======
-        let _version = load!(u16, reader)?;
-        let added = load!(Vec<RpcUtxosByAddressesEntry>, reader)?;
-        let removed = load!(Vec<RpcUtxosByAddressesEntry>, reader)?;
->>>>>>> fd8d23d6
         Ok(Self { added: added.into(), removed: removed.into() })
     }
 }
