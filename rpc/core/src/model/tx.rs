--- conflicted
+++ resolved
@@ -79,9 +79,5 @@
 #[serde(rename_all = "camelCase")]
 pub struct RpcAcceptedTransactionIds {
     pub accepting_block_hash: RpcHash,
-<<<<<<< HEAD
-    pub accepted_transaction_ids: Vec<TransactionId>,
-=======
     pub accepted_transaction_ids: Vec<RpcTransactionId>,
->>>>>>> 406ca133
 }