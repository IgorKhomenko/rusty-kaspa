--- conflicted
+++ resolved
@@ -156,13 +156,30 @@
         *self.network_id.lock().unwrap()
     }
 
-    fn build_notifier(self: &Arc<Self>) -> Result<RpcClientNotifier> {
-        let receiver = self.notification_intake_channel.lock().unwrap().receiver.clone();
+    fn build_notifier(self: &Arc<Self>, subscription_context : Option<SubscriptionContext>) -> Result<RpcClientNotifier> {
+
         let enabled_events = EVENT_TYPE_ARRAY[..].into();
         let converter = Arc::new(RpcCoreConverter::new());
-        let collector = Arc::new(RpcCoreCollector::new(WRPC_CLIENT, receiver, converter));
-        let subscriber = Arc::new(Subscriber::new(WRPC_CLIENT, enabled_events, self.clone(), 0));
-        let notifier = Arc::new(Notifier::new(WRPC_CLIENT, enabled_events, vec![collector], vec![subscriber], 3));
+        let collector = Arc::new(RpcCoreCollector::new(WRPC_CLIENT, inner.notification_channel_receiver(), converter));
+        let subscriber = Arc::new(Subscriber::new(WRPC_CLIENT, enabled_events, inner.clone(), 0));
+        let policies = MutationPolicies::new(UtxosChangedMutationPolicy::AddressSet);
+        let notifier = Arc::new(Notifier::new(
+            WRPC_CLIENT,
+            enabled_events,
+            vec![collector],
+            vec![subscriber],
+            subscription_context.unwrap_or_default(),
+            3,
+            policies,
+        ));
+
+
+        // let receiver = self.notification_intake_channel.lock().unwrap().receiver.clone();
+        // let enabled_events = EVENT_TYPE_ARRAY[..].into();
+        // let converter = Arc::new(RpcCoreConverter::new());
+        // let collector = Arc::new(RpcCoreCollector::new(WRPC_CLIENT, receiver, converter));
+        // let subscriber = Arc::new(Subscriber::new(WRPC_CLIENT, enabled_events, self.clone(), 0));
+        // let notifier = Arc::new(Notifier::new(WRPC_CLIENT, enabled_events, vec![collector], vec![subscriber], 3));
         *self.notifier.lock().unwrap() = Some(notifier.clone());
         Ok(notifier)
     }
@@ -238,65 +255,61 @@
 
 impl KaspaRpcClient {
     /// Create a new `KaspaRpcClient` with the given Encoding and URL
-<<<<<<< HEAD
     pub fn new(
         encoding: Encoding,
         url: Option<&str>,
         resolver: Option<Resolver>,
         network_id: Option<NetworkId>,
+        subscription_context: Option<SubscriptionContext>,
     ) -> Result<KaspaRpcClient> {
         Self::new_with_args(encoding, url, resolver, network_id)
-=======
     // FIXME
-    pub fn new(encoding: Encoding, url: &str, subscription_context: Option<SubscriptionContext>) -> Result<KaspaRpcClient> {
-        Self::new_with_args(encoding, NotificationMode::Direct, url, subscription_context)
->>>>>>> 1eebd4d2
+    // pub fn new(encoding: Encoding, url: &str, ) -> Result<KaspaRpcClient> {
+    //     Self::new_with_args(encoding, NotificationMode::Direct, url, subscription_context)
     }
 
     /// Extended constructor that accepts [`NotificationMode`] argument.
     pub fn new_with_args(
         encoding: Encoding,
-<<<<<<< HEAD
         url: Option<&str>,
         resolver: Option<Resolver>,
         network_id: Option<NetworkId>,
+        subscription_context: Option<SubscriptionContext>,
     ) -> Result<KaspaRpcClient> {
         let inner = Arc::new(Inner::new(encoding, url, resolver, network_id)?);
-        inner.build_notifier()?;
+        inner.build_notifier(None)?;
         let client = KaspaRpcClient { inner };
-=======
-        notification_mode: NotificationMode,
-        url: &str,
-        subscription_context: Option<SubscriptionContext>,
-    ) -> Result<KaspaRpcClient> {
-        let inner = Arc::new(Inner::new(encoding, url)?);
-        let notifier = if matches!(notification_mode, NotificationMode::MultiListeners) {
-            let enabled_events = EVENT_TYPE_ARRAY[..].into();
-            let converter = Arc::new(RpcCoreConverter::new());
-            let collector = Arc::new(RpcCoreCollector::new(WRPC_CLIENT, inner.notification_channel_receiver(), converter));
-            let subscriber = Arc::new(Subscriber::new(WRPC_CLIENT, enabled_events, inner.clone(), 0));
-            let policies = MutationPolicies::new(UtxosChangedMutationPolicy::AddressSet);
-            Some(Arc::new(Notifier::new(
-                WRPC_CLIENT,
-                enabled_events,
-                vec![collector],
-                vec![subscriber],
-                subscription_context.unwrap_or_default(),
-                3,
-                policies,
-            )))
-        } else {
-            None
-        };
-
-        let client = KaspaRpcClient { inner, notifier, notification_mode };
->>>>>>> 1eebd4d2
+    //     notification_mode: NotificationMode,
+    //     url: &str,
+    //     subscription_context: Option<SubscriptionContext>,
+    // ) -> Result<KaspaRpcClient> {
+    //     let inner = Arc::new(Inner::new(encoding, url)?);
+    //     let notifier = if matches!(notification_mode, NotificationMode::MultiListeners) {
+    //         let enabled_events = EVENT_TYPE_ARRAY[..].into();
+    //         let converter = Arc::new(RpcCoreConverter::new());
+    //         let collector = Arc::new(RpcCoreCollector::new(WRPC_CLIENT, inner.notification_channel_receiver(), converter));
+    //         let subscriber = Arc::new(Subscriber::new(WRPC_CLIENT, enabled_events, inner.clone(), 0));
+    //         let policies = MutationPolicies::new(UtxosChangedMutationPolicy::AddressSet);
+    //         Some(Arc::new(Notifier::new(
+    //             WRPC_CLIENT,
+    //             enabled_events,
+    //             vec![collector],
+    //             vec![subscriber],
+    //             subscription_context.unwrap_or_default(),
+    //             3,
+    //             policies,
+    //         )))
+    //     } else {
+    //         None
+    //     };
+
+        // let client = KaspaRpcClient { inner, notifier, notification_mode };
 
         Ok(client)
     }
 
     async fn start_notifier(&self) -> Result<()> {
-        let notifier = self.inner.build_notifier()?;
+        let notifier = self.inner.build_notifier(None)?;
         notifier.start();
         Ok(())
     }
@@ -613,16 +626,13 @@
 
     /// Register a new listener and returns an id and a channel receiver.
     fn register_new_listener(&self, connection: ChannelConnection) -> ListenerId {
-<<<<<<< HEAD
-        self.notifier().register_new_listener(connection)
-=======
-        match self.notification_mode {
-            NotificationMode::MultiListeners => {
-                self.notifier.as_ref().unwrap().register_new_listener(connection, ListenerLifespan::Dynamic)
-            }
-            NotificationMode::Direct => ListenerId::default(),
-        }
->>>>>>> 1eebd4d2
+        self.notifier().register_new_listener(connection,ListenerLifespan::Dynamic)
+        // match self.notification_mode {
+        //     NotificationMode::MultiListeners => {
+        //         self.notifier.as_ref().unwrap().register_new_listener(connection, ListenerLifespan::Dynamic)
+        //     }
+        //     NotificationMode::Direct => ListenerId::default(),
+        // }
     }
 
     /// Unregister an existing listener.
