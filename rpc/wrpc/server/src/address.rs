--- conflicted
+++ resolved
@@ -30,30 +30,19 @@
                 format!("0.0.0.0:{port}").parse().unwrap()
             }
             WrpcNetAddress::Custom(address) => {
-<<<<<<< HEAD
-                if address.has_port() {
-                    *address
-                } else {
-=======
                 if address.port_not_specified() {
->>>>>>> 6a56461f
                     let port = match encoding {
                         WrpcEncoding::Borsh => network_type.default_borsh_rpc_port(),
                         WrpcEncoding::SerdeJson => network_type.default_json_rpc_port(),
                     };
-<<<<<<< HEAD
-                    format!("{address}:{port}").parse().unwrap()
-=======
                     address.with_port(port)
                 } else {
                     *address
->>>>>>> 6a56461f
                 }
             }
         }
     }
 }
-
 impl FromStr for WrpcNetAddress {
     type Err = AddrParseError;
     fn from_str(s: &str) -> Result<Self, Self::Err> {
