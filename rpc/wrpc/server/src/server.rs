--- conflicted
+++ resolved
@@ -114,15 +114,9 @@
 
 impl WrpcServer {
     pub fn new(rpc_api: Arc<dyn RpcApi>, encoding: &Encoding, options: Options) -> Self {
-<<<<<<< HEAD
         let options = Arc::new(options);
         let rpc_handler = Arc::new(KaspaRpcHandler::new(rpc_api, options.clone() ));
         let router = Arc::new(Router::<KaspaRpcHandlerReference, ConnectionContextReference>::new(rpc_handler.clone()));
-=======
-        let rpc_handler = Arc::new(KaspaRpcHandler::new(rpc_api));
-        let router =
-            Arc::new(Router::<KaspaRpcHandlerReference, ConnectionContextReference>::new(rpc_handler.clone(), options.verbose));
->>>>>>> d2dafd8c
         let server = RpcServer::new_with_encoding::<KaspaRpcHandlerReference, ConnectionContextReference, RpcApiOps, Id64>(
             *encoding,
             rpc_handler,
