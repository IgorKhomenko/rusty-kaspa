<<<<<<< HEAD
use crate::{collector::WrpcServiceCollector, connection::Connection, result::Result, service::Options};
use kaspa_grpc_client::GrpcClient;
use kaspa_notify::{events::EVENT_TYPE_ARRAY, listener::ListenerId, notifier::Notifier, subscriber::Subscriber};
use kaspa_rpc_core::{
    api::rpc::DynRpcService,
    notify::{channel::NotificationChannel, connection::ChannelConnection, mode::NotificationMode},
    Notification,
=======
use crate::{
    collector::{WrpcServiceCollector, WrpcServiceConverter},
    connection::Connection,
    result::Result,
    service::Options,
};
use kaspa_notify::{
    events::EVENT_TYPE_ARRAY,
    listener::ListenerId,
    notifier::Notifier,
    subscriber::{DynSubscriptionManager, Subscriber},
>>>>>>> 862d82ec
};
use kaspa_rpc_service::service::RpcCoreService;
use std::{
    collections::HashMap,
    sync::{
        atomic::{AtomicU64, Ordering},
        Arc, Mutex,
    },
};
use workflow_log::*;
use workflow_rpc::server::prelude::*;

pub type WrpcNotifier = Notifier<Notification, Connection>;

struct RpcCore {
    pub service: Arc<RpcCoreService>,
    pub notification_channel: NotificationChannel,
    pub listener_id: ListenerId,
    pub wrpc_notifier: Arc<WrpcNotifier>,
}

struct ServerInner {
    pub next_connection_id: AtomicU64,
    pub _encoding: Encoding,
    pub sockets: Mutex<HashMap<u64, Connection>>,
    pub rpc_core: Option<RpcCore>,
    pub options: Arc<Options>,
}

#[derive(Clone)]
pub struct Server {
    inner: Arc<ServerInner>,
}

const WRPC_SERVER: &str = "wrpc-server";

impl Server {
<<<<<<< HEAD
    pub fn new(tasks: usize, encoding: Encoding, core_service: Option<Arc<RpcCoreService>>, options: Arc<Options>) -> Self {
        // Either get a core service or be called from the proxy and rely each connection having its own gRPC client
        assert_eq!(
            core_service.is_none(),
            options.grpc_proxy_address.is_some(),
            "invalid setup: Server must exclusively get either a core service or a gRPC server address"
        );

        let rpc_core = if let Some(service) = core_service {
            // Prepare rpc service objects
            let notification_channel = NotificationChannel::default();
            let listener_id = service.notifier().register_new_listener(ChannelConnection::new(notification_channel.sender()));

            // Prepare notification internals
            let enabled_events = EVENT_TYPE_ARRAY[..].into();
            let collector = Arc::new(WrpcServiceCollector::new(notification_channel.receiver()));
            let subscriber = Arc::new(Subscriber::new(enabled_events, service.notifier(), listener_id));
            let wrpc_notifier = Arc::new(Notifier::new(enabled_events, vec![collector], vec![subscriber], tasks, WRPC_SERVER));
            Some(RpcCore { service, notification_channel, listener_id, wrpc_notifier })
        } else {
            None
        };
=======
    pub fn new(
        tasks: usize,
        encoding: Encoding,
        rpc_service: DynRpcService,
        subscription_manager: DynSubscriptionManager,
        options: Arc<Options>,
    ) -> Self {
        // Prepare rpc service objects
        let rpc_channel = NotificationChannel::default();
        let rpc_listener_id = rpc_service.register_new_listener(ChannelConnection::new(rpc_channel.sender()));

        // Prepare notification internals
        let rpc_events = EVENT_TYPE_ARRAY[..].into();
        let converter = Arc::new(WrpcServiceConverter::new());
        let collector = Arc::new(WrpcServiceCollector::new(rpc_channel.receiver(), converter));
        let subscriber = Arc::new(Subscriber::new(rpc_events, subscription_manager, rpc_listener_id));
        let notifier: Arc<Notifier<Notification, Connection>> =
            Arc::new(Notifier::new(rpc_events, vec![collector], vec![subscriber], tasks, WRPC_SERVER));
>>>>>>> 862d82ec

        Server {
            inner: Arc::new(ServerInner {
                next_connection_id: AtomicU64::new(0),
                _encoding: encoding,
                sockets: Mutex::new(HashMap::new()),
                rpc_core,
                options,
            }),
        }
    }

    pub fn start(&self) {
        if let Some(rpc_core) = &self.inner.rpc_core {
            // Start the internal notifier
            rpc_core.wrpc_notifier.clone().start();
        }
    }

    pub async fn connect(&self, peer: &SocketAddr, messenger: Arc<Messenger>) -> Result<Connection> {
        log_info!("WebSocket connected: {}", peer);
        let id = self.inner.next_connection_id.fetch_add(1, Ordering::SeqCst);

        let grpc_client = if let Some(grpc_proxy_address) = &self.inner.options.grpc_proxy_address {
            // Provider::GrpcClient

            log_info!("Routing wrpc://{peer} -> {grpc_proxy_address}");
            let grpc_client = GrpcClient::connect(NotificationMode::Direct, grpc_proxy_address.to_owned(), false, None, true)
                .await
                .map_err(|e| WebSocketError::Other(e.to_string()))?;
            // log_trace!("Creating proxy relay...");
            Some(Arc::new(grpc_client))
        } else {
            // Provider::RpcCore

            None
        };
        let connection = Connection::new(id, peer, messenger, grpc_client);
        if self.inner.options.grpc_proxy_address.is_some() {
            // log_trace!("starting gRPC");
            connection.grpc_client().start(Some(connection.grpc_client_notify_target())).await;
            // log_trace!("gRPC started...");
        }
        self.inner.sockets.lock()?.insert(id, connection.clone());
        Ok(connection)
    }

    pub async fn disconnect(&self, connection: Connection) {
        log_info!("WebSocket disconnected: {}", connection.peer());
        if let Some(rpc_core) = &self.inner.rpc_core {
            if let Some(listener_id) = connection.listener_id() {
                rpc_core.wrpc_notifier.unregister_listener(listener_id).unwrap_or_else(|err| {
                    format!("WebSocket {} (disconnected) error unregistering the notification listener: {err}", connection.peer());
                });
            }
        } else {
            let _ = connection.grpc_client().stop().await;
            let _ = connection.grpc_client().disconnect().await;
        }

        self.inner.sockets.lock().unwrap().remove(&connection.id());

        // FIXME: determine if messenger should be closed explicitly
        // connection.close();
    }

    #[inline(always)]
    pub fn notifier(&self) -> Option<Arc<WrpcNotifier>> {
        self.inner.rpc_core.as_ref().map(|x| x.wrpc_notifier.clone())
    }

    pub fn rpc_service(&self, connection: &Connection) -> DynRpcService {
        if let Some(rpc_core) = &self.inner.rpc_core {
            rpc_core.service.clone()
        } else {
            connection.grpc_client()
        }
    }

    pub fn verbose(&self) -> bool {
        self.inner.options.verbose
    }

    pub async fn stop(&self) -> Result<()> {
        if let Some(rpc_core) = &self.inner.rpc_core {
            // Unregister the listener into RPC service & close the channel
            rpc_core.wrpc_notifier.unregister_listener(rpc_core.listener_id)?;
            rpc_core.notification_channel.close();

            // Stop the internal notifier
            rpc_core.wrpc_notifier.stop().await?;
        } else {
            // FIXME: check if all existing connections are actually getting a call to self.disconnect(connection)
            //        else do it here
        }
        Ok(())
    }
}<|MERGE_RESOLUTION|>--- conflicted
+++ resolved
@@ -1,24 +1,15 @@
-<<<<<<< HEAD
-use crate::{collector::WrpcServiceCollector, connection::Connection, result::Result, service::Options};
+use crate::{
+    collector::{WrpcServiceCollector, WrpcServiceConverter},
+    connection::Connection,
+    result::Result,
+    service::Options,
+};
 use kaspa_grpc_client::GrpcClient;
 use kaspa_notify::{events::EVENT_TYPE_ARRAY, listener::ListenerId, notifier::Notifier, subscriber::Subscriber};
 use kaspa_rpc_core::{
     api::rpc::DynRpcService,
     notify::{channel::NotificationChannel, connection::ChannelConnection, mode::NotificationMode},
     Notification,
-=======
-use crate::{
-    collector::{WrpcServiceCollector, WrpcServiceConverter},
-    connection::Connection,
-    result::Result,
-    service::Options,
-};
-use kaspa_notify::{
-    events::EVENT_TYPE_ARRAY,
-    listener::ListenerId,
-    notifier::Notifier,
-    subscriber::{DynSubscriptionManager, Subscriber},
->>>>>>> 862d82ec
 };
 use kaspa_rpc_service::service::RpcCoreService;
 use std::{
@@ -56,7 +47,6 @@
 const WRPC_SERVER: &str = "wrpc-server";
 
 impl Server {
-<<<<<<< HEAD
     pub fn new(tasks: usize, encoding: Encoding, core_service: Option<Arc<RpcCoreService>>, options: Arc<Options>) -> Self {
         // Either get a core service or be called from the proxy and rely each connection having its own gRPC client
         assert_eq!(
@@ -72,33 +62,14 @@
 
             // Prepare notification internals
             let enabled_events = EVENT_TYPE_ARRAY[..].into();
-            let collector = Arc::new(WrpcServiceCollector::new(notification_channel.receiver()));
+            let converter = Arc::new(WrpcServiceConverter::new());
+            let collector = Arc::new(WrpcServiceCollector::new(notification_channel.receiver(), converter));
             let subscriber = Arc::new(Subscriber::new(enabled_events, service.notifier(), listener_id));
             let wrpc_notifier = Arc::new(Notifier::new(enabled_events, vec![collector], vec![subscriber], tasks, WRPC_SERVER));
             Some(RpcCore { service, notification_channel, listener_id, wrpc_notifier })
         } else {
             None
         };
-=======
-    pub fn new(
-        tasks: usize,
-        encoding: Encoding,
-        rpc_service: DynRpcService,
-        subscription_manager: DynSubscriptionManager,
-        options: Arc<Options>,
-    ) -> Self {
-        // Prepare rpc service objects
-        let rpc_channel = NotificationChannel::default();
-        let rpc_listener_id = rpc_service.register_new_listener(ChannelConnection::new(rpc_channel.sender()));
-
-        // Prepare notification internals
-        let rpc_events = EVENT_TYPE_ARRAY[..].into();
-        let converter = Arc::new(WrpcServiceConverter::new());
-        let collector = Arc::new(WrpcServiceCollector::new(rpc_channel.receiver(), converter));
-        let subscriber = Arc::new(Subscriber::new(rpc_events, subscription_manager, rpc_listener_id));
-        let notifier: Arc<Notifier<Notification, Connection>> =
-            Arc::new(Notifier::new(rpc_events, vec![collector], vec![subscriber], tasks, WRPC_SERVER));
->>>>>>> 862d82ec
 
         Server {
             inner: Arc::new(ServerInner {
