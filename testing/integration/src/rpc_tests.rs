use std::{str::FromStr, sync::Arc, time::Duration};

use crate::common::{client_notify::ChannelNotify, daemon::Daemon};
use futures_util::future::try_join_all;
use kaspa_addresses::{Address, Prefix, Version};
use kaspa_consensus::params::SIMNET_GENESIS;
use kaspa_consensus_core::{constants::MAX_SOMPI, subnets::SubnetworkId, tx::Transaction};
use kaspa_core::info;
use kaspa_grpc_core::ops::KaspadPayloadOps;
use kaspa_hashes::Hash;
use kaspa_notify::{
    connection::{ChannelConnection, ChannelType},
    scope::{
        BlockAddedScope, FinalityConflictScope, NewBlockTemplateScope, PruningPointUtxoSetOverrideScope, Scope,
        SinkBlueScoreChangedScope, UtxosChangedScope, VirtualChainChangedScope, VirtualDaaScoreChangedScope,
    },
};
use kaspa_rpc_core::{api::rpc::RpcApi, model::*, Notification};
use kaspa_utils::{fd_budget, networking::ContextualNetAddress};
use kaspad_lib::args::Args;
use tokio::task::JoinHandle;

#[macro_export]
macro_rules! tst {
    ($op:ident, $test_body:block) => {
        tokio::spawn(async move {
            info!("Testing  {:?}", $op);
            $test_body
        })
    };

    ($op:ident, $reason:literal) => {
        tokio::spawn(async move {
            info!("Skipping {:?} --- {}", $op, $reason);
        })
    };
}

/// `cargo test --release --package kaspa-testing-integration --lib -- rpc_tests::sanity_test`
#[tokio::test]
async fn sanity_test() {
    kaspa_core::log::try_init_logger("info");
    // As we log the panic, we want to set it up after the logger
    kaspa_core::panic::configure_panic();

    let args = Args {
        simnet: true,
        disable_upnp: true, // UPnP registration might take some time and is not needed for this test
        enable_unsynced_mining: true,
        block_template_cache_lifetime: Some(0),
        utxoindex: true,
        unsafe_rpc: true,
        ..Default::default()
    };

    let fd_total_budget = fd_budget::limit();
    let mut daemon = Daemon::new_random_with_args(args, fd_total_budget);
    let client = daemon.start().await;
    let (sender, _) = async_channel::unbounded();
    let connection = ChannelConnection::new("test", sender, ChannelType::Closable);
    let listener_id = client.register_new_listener(connection);
    let mut tasks: Vec<JoinHandle<()>> = Vec::new();

    // The intent of this for/match design (emphasizing the absence of an arm with fallback pattern in the match)
    // is to force any implementor of a new RpcApi method to add a matching arm here and to strongly incentivize
    // the adding of an actual sanity test of said new method.
    for op in KaspadPayloadOps::list() {
        let network_id = daemon.network;
        let task: JoinHandle<()> = match op {
            KaspadPayloadOps::SubmitBlock => {
                let rpc_client = client.clone();
                tst!(op, {
                    // Register to basic virtual events in order to keep track of block submission
                    let (sender, event_receiver) = async_channel::unbounded();
                    rpc_client.start(Some(Arc::new(ChannelNotify::new(sender)))).await;
                    rpc_client
                        .start_notify(Default::default(), Scope::VirtualDaaScoreChanged(VirtualDaaScoreChangedScope {}))
                        .await
                        .unwrap();

                    // Before submitting a first block, the sink is the genesis,
                    let response = rpc_client.get_sink_call(None, GetSinkRequest {}).await.unwrap();
                    assert_eq!(response.sink, SIMNET_GENESIS.hash);
                    let response = rpc_client.get_sink_blue_score_call(None, GetSinkBlueScoreRequest {}).await.unwrap();
                    assert_eq!(response.blue_score, 0);

                    // the block count is 0
                    let response = rpc_client.get_block_count_call(None, GetBlockCountRequest {}).await.unwrap();
                    assert_eq!(response.block_count, 0);

                    // and the virtual chain is the genesis only
                    let response = rpc_client
                        .get_virtual_chain_from_block_call(
                            None,
                            GetVirtualChainFromBlockRequest {
                                start_hash: SIMNET_GENESIS.hash,
                                include_accepted_transaction_ids: false,
                            },
                        )
                        .await
                        .unwrap();
                    assert!(response.added_chain_block_hashes.is_empty());
                    assert!(response.removed_chain_block_hashes.is_empty());

                    // Get a block template
                    let GetBlockTemplateResponse { block, is_synced } = rpc_client
                        .get_block_template_call(
                            None,
                            GetBlockTemplateRequest {
                                pay_address: Address::new(Prefix::Simnet, Version::PubKey, &[0u8; 32]),
                                extra_data: Vec::new(),
                            },
                        )
                        .await
                        .unwrap();
                    assert!(!is_synced);

                    // Submit the template (no mining, in simnet PoW is skipped)
                    let response = rpc_client.submit_block(block.clone(), false).await.unwrap();
                    assert_eq!(response.report, SubmitBlockReport::Success);

                    // Wait for virtual event indicating the block was processed and entered past(virtual)
                    while let Ok(notification) = match tokio::time::timeout(Duration::from_secs(1), event_receiver.recv()).await {
                        Ok(res) => res,
                        Err(elapsed) => panic!("expected virtual event before {}", elapsed),
                    } {
                        match notification {
                            Notification::VirtualDaaScoreChanged(msg) if msg.virtual_daa_score == 1 => {
                                break;
                            }
                            Notification::VirtualDaaScoreChanged(msg) if msg.virtual_daa_score > 1 => {
                                panic!("DAA score too high for number of submitted blocks")
                            }
                            Notification::VirtualDaaScoreChanged(_) => {}
                            _ => {}
                        }
                    }

                    // After submitting a first block, the sink is the submitted block,
                    let response = rpc_client.get_sink_call(None, GetSinkRequest {}).await.unwrap();
                    assert_eq!(response.sink, block.header.hash);

                    // the block count is 1
                    let response = rpc_client.get_block_count_call(None, GetBlockCountRequest {}).await.unwrap();
                    assert_eq!(response.block_count, 1);

                    // and the virtual chain from genesis contains the added block
                    let response = rpc_client
                        .get_virtual_chain_from_block_call(
                            None,
                            GetVirtualChainFromBlockRequest {
                                start_hash: SIMNET_GENESIS.hash,
                                include_accepted_transaction_ids: false,
                            },
                        )
                        .await
                        .unwrap();
                    assert!(response.added_chain_block_hashes.contains(&block.header.hash));
                    assert!(response.removed_chain_block_hashes.is_empty());
                })
            }

            KaspadPayloadOps::GetBlockTemplate => {
                tst!(op, "see SubmitBlock")
            }

            KaspadPayloadOps::GetCurrentNetwork => {
                let rpc_client = client.clone();
                tst!(op, {
                    let response = rpc_client.get_current_network_call(None, GetCurrentNetworkRequest {}).await.unwrap();
                    assert_eq!(response.network, network_id.network_type);
                })
            }

            KaspadPayloadOps::GetBlock => {
                let rpc_client = client.clone();
                tst!(op, {
                    let result =
                        rpc_client.get_block_call(None, GetBlockRequest { hash: 0.into(), include_transactions: false }).await;
                    assert!(result.is_err());

                    let response = rpc_client
                        .get_block_call(None, GetBlockRequest { hash: SIMNET_GENESIS.hash, include_transactions: false })
                        .await
                        .unwrap();
                    assert_eq!(response.block.header.hash, SIMNET_GENESIS.hash);
                })
            }

            KaspadPayloadOps::GetBlocks => {
                let rpc_client = client.clone();
                tst!(op, {
                    let response = rpc_client
                        .get_blocks_call(None, GetBlocksRequest { include_blocks: true, include_transactions: false, low_hash: None })
                        .await
                        .unwrap();
                    assert_eq!(response.blocks.len(), 1, "genesis block should be returned");
                    assert_eq!(response.blocks[0].header.hash, SIMNET_GENESIS.hash);
                    assert_eq!(response.block_hashes[0], SIMNET_GENESIS.hash);
                })
            }

            KaspadPayloadOps::GetInfo => {
                let rpc_client = client.clone();
                tst!(op, {
                    let response = rpc_client.get_info_call(None, GetInfoRequest {}).await.unwrap();
                    assert_eq!(response.server_version, kaspa_core::kaspad_env::version().to_string());
                    assert_eq!(response.mempool_size, 0);
                    assert!(response.is_utxo_indexed);
                    assert!(response.has_message_id);
                    assert!(response.has_notify_command);
                })
            }

            KaspadPayloadOps::Shutdown => {
                // This test is purposely left blank since shutdown can only be tested after all other
                // tests completed
                tst!(op, "must be run in the end")
            }

            KaspadPayloadOps::GetPeerAddresses => {
                tst!(op, "see AddPeer, Ban")
            }

            KaspadPayloadOps::GetSink => {
                tst!(op, "see SubmitBlock")
            }

            KaspadPayloadOps::GetMempoolEntry => {
                let rpc_client = client.clone();
                tst!(op, {
                    let response_result = rpc_client
                        .get_mempool_entry_call(
                            None,
                            GetMempoolEntryRequest {
                                transaction_id: 0.into(),
                                include_orphan_pool: true,
                                filter_transaction_pool: false,
                            },
                        )
                        .await;
                    // Test Get Mempool Entry:
                    // TODO: Fix by adding actual mempool entries this can get because otherwise it errors out
                    assert!(response_result.is_err());
                })
            }

            KaspadPayloadOps::GetMempoolEntries => {
                let rpc_client = client.clone();
                tst!(op, {
                    let response = rpc_client
                        .get_mempool_entries_call(
                            None,
                            GetMempoolEntriesRequest { include_orphan_pool: true, filter_transaction_pool: false },
                        )
                        .await
                        .unwrap();
                    assert!(response.mempool_entries.is_empty());
                })
            }

            KaspadPayloadOps::GetConnectedPeerInfo => {
                let rpc_client = client.clone();
                tst!(op, {
                    let response = rpc_client.get_connected_peer_info_call(None, GetConnectedPeerInfoRequest {}).await.unwrap();
                    assert!(response.peer_info.is_empty());
                })
            }

            KaspadPayloadOps::AddPeer => {
                let rpc_client = client.clone();
                tst!(op, {
                    let peer_address = ContextualNetAddress::from_str("1.2.3.4").unwrap();
                    let _ = rpc_client.add_peer_call(None, AddPeerRequest { peer_address, is_permanent: true }).await.unwrap();

                    // Add peer only adds the IP to a connection request. It will only be added to known_addresses if it
                    // actually can be connected to. So in this test we can't expect it to be added unless we set up an
                    // actual peer.
                    let response = rpc_client.get_peer_addresses_call(None, GetPeerAddressesRequest {}).await.unwrap();
                    assert!(response.known_addresses.is_empty());
                })
            }

            KaspadPayloadOps::Ban => {
                let rpc_client = client.clone();
                tst!(op, {
                    let peer_address = ContextualNetAddress::from_str("5.6.7.8").unwrap();
                    let ip = peer_address.normalize(1).ip;

                    let _ = rpc_client.add_peer_call(None, AddPeerRequest { peer_address, is_permanent: false }).await.unwrap();
                    let _ = rpc_client.ban_call(None, BanRequest { ip }).await.unwrap();

                    let response = rpc_client.get_peer_addresses_call(None, GetPeerAddressesRequest {}).await.unwrap();
                    assert!(response.banned_addresses.contains(&ip));

                    let _ = rpc_client.unban_call(None, UnbanRequest { ip }).await.unwrap();
                    let response = rpc_client.get_peer_addresses_call(None, GetPeerAddressesRequest {}).await.unwrap();
                    assert!(!response.banned_addresses.contains(&ip));
                })
            }

            KaspadPayloadOps::Unban => {
                tst!(op, "see Ban")
            }

            KaspadPayloadOps::SubmitTransaction => {
                let rpc_client = client.clone();
                tst!(op, {
                    // Build an erroneous transaction...
                    let transaction = Transaction::new(0, vec![], vec![], 0, SubnetworkId::default(), 0, vec![]);
                    let result = rpc_client.submit_transaction((&transaction).into(), false).await;
                    // ...that gets rejected by the consensus
                    assert!(result.is_err());
                })
            }

            KaspadPayloadOps::GetSubnetwork => {
                let rpc_client = client.clone();
                tst!(op, {
                    let result =
                        rpc_client.get_subnetwork_call(None, GetSubnetworkRequest { subnetwork_id: SubnetworkId::from_byte(0) }).await;

                    // Err because it's currently unimplemented
                    assert!(result.is_err());
                })
            }

            KaspadPayloadOps::GetVirtualChainFromBlock => {
                tst!(op, "see SubmitBlock")
            }

            KaspadPayloadOps::GetBlockCount => {
                tst!(op, "see SubmitBlock")
            }

            KaspadPayloadOps::GetBlockDagInfo => {
                let rpc_client = client.clone();
                tst!(op, {
                    let response = rpc_client.get_block_dag_info_call(None, GetBlockDagInfoRequest {}).await.unwrap();
                    assert_eq!(response.network, network_id);
                })
            }

            KaspadPayloadOps::ResolveFinalityConflict => {
                let rpc_client = client.clone();
                tst!(op, {
                    let response_result = rpc_client
                        .resolve_finality_conflict_call(
                            None,
                            ResolveFinalityConflictRequest { finality_block_hash: Hash::from_bytes([0; 32]) },
                        )
                        .await;

                    // Err because it's currently unimplemented
                    assert!(response_result.is_err());
                })
            }

            KaspadPayloadOps::GetHeaders => {
                let rpc_client = client.clone();
                tst!(op, {
                    let response_result = rpc_client
                        .get_headers_call(None, GetHeadersRequest { start_hash: SIMNET_GENESIS.hash, limit: 1, is_ascending: true })
                        .await;

                    // Err because it's currently unimplemented
                    assert!(response_result.is_err());
                })
            }

            KaspadPayloadOps::GetUtxosByAddresses => {
                let rpc_client = client.clone();
                tst!(op, {
                    let addresses = vec![Address::new(Prefix::Simnet, Version::PubKey, &[0u8; 32])];
                    let response =
                        rpc_client.get_utxos_by_addresses_call(None, GetUtxosByAddressesRequest { addresses }).await.unwrap();
                    assert!(response.entries.is_empty());
                })
            }

            KaspadPayloadOps::GetBalanceByAddress => {
                let rpc_client = client.clone();
                tst!(op, {
                    let response = rpc_client
                        .get_balance_by_address_call(
                            None,
                            GetBalanceByAddressRequest { address: Address::new(Prefix::Simnet, Version::PubKey, &[0u8; 32]) },
                        )
                        .await
                        .unwrap();
                    assert_eq!(response.balance, 0);
                })
            }

            KaspadPayloadOps::GetBalancesByAddresses => {
                let rpc_client = client.clone();
                tst!(op, {
                    let addresses = vec![Address::new(Prefix::Simnet, Version::PubKey, &[1u8; 32])];
                    let response = rpc_client
                        .get_balances_by_addresses_call(None, GetBalancesByAddressesRequest::new(addresses.clone()))
                        .await
                        .unwrap();
                    assert_eq!(response.entries.len(), 1);
                    assert_eq!(response.entries[0].address, addresses[0]);
                    assert_eq!(response.entries[0].balance, Some(0));

                    let response =
                        rpc_client.get_balances_by_addresses_call(None, GetBalancesByAddressesRequest::new(vec![])).await.unwrap();
                    assert!(response.entries.is_empty());
                })
            }

            KaspadPayloadOps::GetSinkBlueScore => {
                let rpc_client = client.clone();
                tst!(op, {
                    let response = rpc_client.get_sink_blue_score_call(None, GetSinkBlueScoreRequest {}).await.unwrap();
                    // A concurrent test may have added a single block so the blue score can be either 0 or 1
                    assert!(response.blue_score < 2);
                })
            }

            KaspadPayloadOps::EstimateNetworkHashesPerSecond => {
                let rpc_client = client.clone();
                tst!(op, {
                    let response_result = rpc_client
                        .estimate_network_hashes_per_second_call(
                            None,
                            EstimateNetworkHashesPerSecondRequest { window_size: 1000, start_hash: None },
                        )
                        .await;
                    // The current DAA window is almost empty so an error is expected
                    assert!(response_result.is_err());
                })
            }

            KaspadPayloadOps::GetMempoolEntriesByAddresses => {
                let rpc_client = client.clone();
                tst!(op, {
                    let addresses = vec![Address::new(Prefix::Simnet, Version::PubKey, &[0u8; 32])];
                    let response = rpc_client
                        .get_mempool_entries_by_addresses_call(
                            None,
                            GetMempoolEntriesByAddressesRequest::new(addresses.clone(), true, false),
                        )
                        .await
                        .unwrap();
                    assert_eq!(response.entries.len(), 1);
                    assert_eq!(response.entries[0].address, addresses[0]);
                    assert!(response.entries[0].receiving.is_empty());
                    assert!(response.entries[0].sending.is_empty());
                })
            }

            KaspadPayloadOps::GetCoinSupply => {
                let rpc_client = client.clone();
                tst!(op, {
                    let response = rpc_client.get_coin_supply_call(None, GetCoinSupplyRequest {}).await.unwrap();
                    assert_eq!(response.circulating_sompi, 0);
                    assert_eq!(response.max_sompi, MAX_SOMPI);
                })
            }

            KaspadPayloadOps::Ping => {
                let rpc_client = client.clone();
                tst!(op, {
                    let _ = rpc_client.ping_call(None, PingRequest {}).await.unwrap();
                })
            }

            KaspadPayloadOps::GetMetrics => {
                let rpc_client = client.clone();
                tst!(op, {
                    let get_metrics_call_response = rpc_client
<<<<<<< HEAD
                        .get_metrics_call(
                            None,
                            GetMetricsRequest {
                                consensus_metrics: true,
                                connection_metrics: true,
                                bandwidth_metrics: true,
                                process_metrics: true,
                            },
                        )
=======
                        .get_metrics_call(GetMetricsRequest {
                            consensus_metrics: true,
                            connection_metrics: true,
                            bandwidth_metrics: true,
                            process_metrics: true,
                            storage_metrics: true,
                        })
>>>>>>> 274c8667
                        .await
                        .unwrap();
                    assert!(get_metrics_call_response.process_metrics.is_some());
                    assert!(get_metrics_call_response.consensus_metrics.is_some());

                    let get_metrics_call_response = rpc_client
<<<<<<< HEAD
                        .get_metrics_call(
                            None,
                            GetMetricsRequest {
                                consensus_metrics: false,
                                connection_metrics: true,
                                bandwidth_metrics: true,
                                process_metrics: true,
                            },
                        )
=======
                        .get_metrics_call(GetMetricsRequest {
                            consensus_metrics: false,
                            connection_metrics: true,
                            bandwidth_metrics: true,
                            process_metrics: true,
                            storage_metrics: true,
                        })
>>>>>>> 274c8667
                        .await
                        .unwrap();
                    assert!(get_metrics_call_response.process_metrics.is_some());
                    assert!(get_metrics_call_response.consensus_metrics.is_none());

                    let get_metrics_call_response = rpc_client
<<<<<<< HEAD
                        .get_metrics_call(
                            None,
                            GetMetricsRequest {
                                consensus_metrics: true,
                                connection_metrics: true,
                                bandwidth_metrics: false,
                                process_metrics: false,
                            },
                        )
=======
                        .get_metrics_call(GetMetricsRequest {
                            consensus_metrics: true,
                            connection_metrics: true,
                            bandwidth_metrics: false,
                            process_metrics: false,
                            storage_metrics: false,
                        })
>>>>>>> 274c8667
                        .await
                        .unwrap();
                    assert!(get_metrics_call_response.process_metrics.is_none());
                    assert!(get_metrics_call_response.consensus_metrics.is_some());

                    let get_metrics_call_response = rpc_client
<<<<<<< HEAD
                        .get_metrics_call(
                            None,
                            GetMetricsRequest {
                                consensus_metrics: false,
                                connection_metrics: true,
                                bandwidth_metrics: false,
                                process_metrics: false,
                            },
                        )
=======
                        .get_metrics_call(GetMetricsRequest {
                            consensus_metrics: false,
                            connection_metrics: true,
                            bandwidth_metrics: false,
                            process_metrics: false,
                            storage_metrics: false,
                        })
>>>>>>> 274c8667
                        .await
                        .unwrap();
                    assert!(get_metrics_call_response.process_metrics.is_none());
                    assert!(get_metrics_call_response.consensus_metrics.is_none());
                })
            }

            KaspadPayloadOps::GetServerInfo => {
                let rpc_client = client.clone();
                tst!(op, {
                    let response = rpc_client.get_server_info_call(None, GetServerInfoRequest {}).await.unwrap();
                    assert!(response.has_utxo_index); // we set utxoindex above
                    assert_eq!(response.network_id, network_id);
                })
            }

            KaspadPayloadOps::GetSyncStatus => {
                let rpc_client = client.clone();
                tst!(op, {
                    let _ = rpc_client.get_sync_status_call(None, GetSyncStatusRequest {}).await.unwrap();
                })
            }

            KaspadPayloadOps::GetDaaScoreTimestampEstimate => {
                let rpc_client = client.clone();
                tst!(op, {
                    let results = rpc_client
                        .get_daa_score_timestamp_estimate_call(
                            None,
                            GetDaaScoreTimestampEstimateRequest { daa_scores: vec![0, 500, 2000, u64::MAX] },
                        )
                        .await
                        .unwrap();

                    for timestamp in results.timestamps.iter() {
                        info!("Timestamp estimate is {}", timestamp);
                    }

                    let results = rpc_client
                        .get_daa_score_timestamp_estimate_call(None, GetDaaScoreTimestampEstimateRequest { daa_scores: vec![] })
                        .await
                        .unwrap();

                    for timestamp in results.timestamps.iter() {
                        info!("Timestamp estimate is {}", timestamp);
                    }
                })
            }

            KaspadPayloadOps::NotifyBlockAdded => {
                let rpc_client = client.clone();
                let id = listener_id;
                tst!(op, {
                    rpc_client.start_notify(id, BlockAddedScope {}.into()).await.unwrap();
                })
            }

            KaspadPayloadOps::NotifyNewBlockTemplate => {
                let rpc_client = client.clone();
                let id = listener_id;
                tst!(op, {
                    rpc_client.start_notify(id, NewBlockTemplateScope {}.into()).await.unwrap();
                })
            }

            KaspadPayloadOps::NotifyFinalityConflict => {
                let rpc_client = client.clone();
                let id = listener_id;
                tst!(op, {
                    rpc_client.start_notify(id, FinalityConflictScope {}.into()).await.unwrap();
                })
            }
            KaspadPayloadOps::NotifyUtxosChanged => {
                let rpc_client = client.clone();
                let id = listener_id;
                tst!(op, {
                    rpc_client.start_notify(id, UtxosChangedScope::new(vec![]).into()).await.unwrap();
                })
            }
            KaspadPayloadOps::NotifySinkBlueScoreChanged => {
                let rpc_client = client.clone();
                let id = listener_id;
                tst!(op, {
                    rpc_client.start_notify(id, SinkBlueScoreChangedScope {}.into()).await.unwrap();
                })
            }
            KaspadPayloadOps::NotifyPruningPointUtxoSetOverride => {
                let rpc_client = client.clone();
                let id = listener_id;
                tst!(op, {
                    rpc_client.start_notify(id, PruningPointUtxoSetOverrideScope {}.into()).await.unwrap();
                })
            }
            KaspadPayloadOps::NotifyVirtualDaaScoreChanged => {
                let rpc_client = client.clone();
                let id = listener_id;
                tst!(op, {
                    rpc_client.start_notify(id, VirtualDaaScoreChangedScope {}.into()).await.unwrap();
                })
            }
            KaspadPayloadOps::NotifyVirtualChainChanged => {
                let rpc_client = client.clone();
                let id = listener_id;
                tst!(op, {
                    rpc_client
                        .start_notify(id, VirtualChainChangedScope { include_accepted_transaction_ids: false }.into())
                        .await
                        .unwrap();
                })
            }
            KaspadPayloadOps::StopNotifyingUtxosChanged => {
                let rpc_client = client.clone();
                let id = listener_id;
                tst!(op, {
                    rpc_client.stop_notify(id, UtxosChangedScope::new(vec![]).into()).await.unwrap();
                })
            }
            KaspadPayloadOps::StopNotifyingPruningPointUtxoSetOverride => {
                let rpc_client = client.clone();
                let id = listener_id;
                tst!(op, {
                    rpc_client.stop_notify(id, PruningPointUtxoSetOverrideScope {}.into()).await.unwrap();
                })
            }
        };
        tasks.push(task);
    }

    let _results = try_join_all(tasks).await;

    // Unregister the notification listener
    assert!(client.unregister_listener(listener_id).await.is_ok());

    // Shutdown should only be tested after everything
    let rpc_client = client.clone();
    let _ = rpc_client.shutdown_call(None, ShutdownRequest {}).await.unwrap();

    //
    // Fold-up
    //
    client.disconnect().await.unwrap();
    drop(client);
    daemon.shutdown();
}<|MERGE_RESOLUTION|>--- conflicted
+++ resolved
@@ -471,17 +471,6 @@
                 let rpc_client = client.clone();
                 tst!(op, {
                     let get_metrics_call_response = rpc_client
-<<<<<<< HEAD
-                        .get_metrics_call(
-                            None,
-                            GetMetricsRequest {
-                                consensus_metrics: true,
-                                connection_metrics: true,
-                                bandwidth_metrics: true,
-                                process_metrics: true,
-                            },
-                        )
-=======
                         .get_metrics_call(GetMetricsRequest {
                             consensus_metrics: true,
                             connection_metrics: true,
@@ -489,24 +478,12 @@
                             process_metrics: true,
                             storage_metrics: true,
                         })
->>>>>>> 274c8667
                         .await
                         .unwrap();
                     assert!(get_metrics_call_response.process_metrics.is_some());
                     assert!(get_metrics_call_response.consensus_metrics.is_some());
 
                     let get_metrics_call_response = rpc_client
-<<<<<<< HEAD
-                        .get_metrics_call(
-                            None,
-                            GetMetricsRequest {
-                                consensus_metrics: false,
-                                connection_metrics: true,
-                                bandwidth_metrics: true,
-                                process_metrics: true,
-                            },
-                        )
-=======
                         .get_metrics_call(GetMetricsRequest {
                             consensus_metrics: false,
                             connection_metrics: true,
@@ -514,24 +491,12 @@
                             process_metrics: true,
                             storage_metrics: true,
                         })
->>>>>>> 274c8667
                         .await
                         .unwrap();
                     assert!(get_metrics_call_response.process_metrics.is_some());
                     assert!(get_metrics_call_response.consensus_metrics.is_none());
 
                     let get_metrics_call_response = rpc_client
-<<<<<<< HEAD
-                        .get_metrics_call(
-                            None,
-                            GetMetricsRequest {
-                                consensus_metrics: true,
-                                connection_metrics: true,
-                                bandwidth_metrics: false,
-                                process_metrics: false,
-                            },
-                        )
-=======
                         .get_metrics_call(GetMetricsRequest {
                             consensus_metrics: true,
                             connection_metrics: true,
@@ -539,24 +504,12 @@
                             process_metrics: false,
                             storage_metrics: false,
                         })
->>>>>>> 274c8667
                         .await
                         .unwrap();
                     assert!(get_metrics_call_response.process_metrics.is_none());
                     assert!(get_metrics_call_response.consensus_metrics.is_some());
 
                     let get_metrics_call_response = rpc_client
-<<<<<<< HEAD
-                        .get_metrics_call(
-                            None,
-                            GetMetricsRequest {
-                                consensus_metrics: false,
-                                connection_metrics: true,
-                                bandwidth_metrics: false,
-                                process_metrics: false,
-                            },
-                        )
-=======
                         .get_metrics_call(GetMetricsRequest {
                             consensus_metrics: false,
                             connection_metrics: true,
@@ -564,7 +517,6 @@
                             process_metrics: false,
                             storage_metrics: false,
                         })
->>>>>>> 274c8667
                         .await
                         .unwrap();
                     assert!(get_metrics_call_response.process_metrics.is_none());
