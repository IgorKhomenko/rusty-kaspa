[package]
name = "kaspa-utils"
description = "Kaspa utilities"
rust-version.workspace = true
version.workspace = true
edition.workspace = true
authors.workspace = true
include.workspace = true
license.workspace = true
repository.workspace = true

[build-dependencies]
duct = "0.13.7"

[dependencies]
<<<<<<< HEAD
=======
arc-swap.workspace = true
parking_lot.workspace = true
>>>>>>> 958bc64c
async-channel.workspace = true
borsh.workspace = true
cfg-if.workspace = true
event-listener.workspace = true
faster-hex.workspace = true
ipnet.workspace = true
itertools.workspace = true
log.workspace = true
num_cpus.workspace = true
parking_lot.workspace = true
serde.workspace = true
sha2.workspace = true
smallvec.workspace = true
sysinfo.workspace = true
thiserror.workspace = true
triggered.workspace = true
uuid.workspace = true
wasm-bindgen.workspace = true

[target.'cfg(not(target_arch = "wasm32"))'.dependencies]
mac_address.workspace = true
rlimit.workspace = true

[dev-dependencies]
bincode.workspace = true
serde_json.workspace = true
async-trait.workspace = true
futures-util.workspace = true
tokio = { workspace = true, features = ["rt", "time", "macros"] }
criterion.workspace = true
rand.workspace = true

[[bench]]
name = "bench"
harness = false<|MERGE_RESOLUTION|>--- conflicted
+++ resolved
@@ -13,11 +13,7 @@
 duct = "0.13.7"
 
 [dependencies]
-<<<<<<< HEAD
-=======
 arc-swap.workspace = true
-parking_lot.workspace = true
->>>>>>> 958bc64c
 async-channel.workspace = true
 borsh.workspace = true
 cfg-if.workspace = true
