<<<<<<< HEAD
pub use async_channel::{unbounded, Receiver, Sender};
=======
use async_channel::{unbounded, Receiver, RecvError, SendError, Sender, TryRecvError, TrySendError};

>>>>>>> 6e619d54
/// Multiple producers multiple consumers channel
#[derive(Clone, Debug)]
pub struct Channel<T> {
    sender: Sender<T>,
    receiver: Receiver<T>,
}

impl<T> Channel<T> {
    pub fn new(channel: (Sender<T>, Receiver<T>)) -> Channel<T> {
        Self { sender: channel.0, receiver: channel.1 }
    }

    pub fn sender(&self) -> Sender<T> {
        self.sender.clone()
    }

    pub fn receiver(&self) -> Receiver<T> {
        self.receiver.clone()
    }

    pub fn close(&self) {
        self.receiver.close();
    }

    pub fn is_closed(&self) -> bool {
        self.receiver.is_closed()
    }

    pub async fn recv(&self) -> Result<T, RecvError> {
        self.receiver.recv().await
    }

    pub fn try_recv(&self) -> Result<T, TryRecvError> {
        self.receiver.try_recv()
    }

    pub async fn send(&self, msg: T) -> Result<(), SendError<T>> {
        self.sender.send(msg).await
    }

    pub fn try_send(&self, msg: T) -> Result<(), TrySendError<T>> {
        self.sender.try_send(msg)
    }

    pub fn len(&self) -> usize {
        self.receiver.len()
    }

    pub fn is_empty(&self) -> bool {
        self.receiver.is_empty()
    }

    pub fn receiver_count(&self) -> usize {
        self.sender.receiver_count()
    }

    pub fn sender_count(&self) -> usize {
        self.sender.sender_count()
    }
}

/// Default for a [`Channel<T>`] is unbounded
impl<T> Default for Channel<T> {
    fn default() -> Self {
        let ch = unbounded();
        Self { sender: ch.0, receiver: ch.1 }
    }
}<|MERGE_RESOLUTION|>--- conflicted
+++ resolved
@@ -1,9 +1,5 @@
-<<<<<<< HEAD
-pub use async_channel::{unbounded, Receiver, Sender};
-=======
 use async_channel::{unbounded, Receiver, RecvError, SendError, Sender, TryRecvError, TrySendError};
 
->>>>>>> 6e619d54
 /// Multiple producers multiple consumers channel
 #[derive(Clone, Debug)]
 pub struct Channel<T> {
