use base64::DecodeError;
use downcast::DowncastError;
use kaspa_bip32::Error as BIP32Error;
use kaspa_consensus_core::sign::Error as CoreSignError;
use kaspa_rpc_core::RpcError as KaspaRpcError;
use kaspa_wrpc_client::error::Error as KaspaWorkflowRpcError;
use std::sync::PoisonError;
use wasm_bindgen::JsValue;
use workflow_core::abortable::Aborted;
use workflow_core::sendable::*;
use workflow_rpc::client::error::Error as RpcError;
use workflow_wasm::jserror::*;
use workflow_wasm::printable::*;

use thiserror::Error;

use crate::storage::AccountId;

#[derive(Debug, Error)]
pub enum Error {
    #[error("{0}")]
    Custom(String),

    #[error("please select an account")]
    AccountSelection,

    #[error("{0}")]
    KaspaRpcClientResult(#[from] KaspaRpcError),

    #[error("wRPC -> {0}")]
    RpcError(#[from] RpcError),

    #[error("Wallet wRPC -> {0}")]
    KaspaWorkflowRpcError(#[from] KaspaWorkflowRpcError),

    #[error("Bip32 -> {0}")]
    BIP32Error(#[from] BIP32Error),

    #[error("Decoding -> {0}")]
    Decode(#[from] core::array::TryFromSliceError),

    #[error("Poison error -> {0}")]
    PoisonError(String),

    #[error("Secp256k1 -> {0}")]
    Secp256k1Error(#[from] secp256k1::Error),

    #[error("(consensus core sign()) {0}")]
    CoreSignError(#[from] CoreSignError),

    #[error("SerdeJson -> {0}")]
    SerdeJson(#[from] serde_json::Error),

    #[error("No wallet named '{0}' found")]
    NoWalletInStorage(String),

    #[error("Wallet already exists")]
    WalletAlreadyExists,

    #[error("This wallet name is not allowed")]
    WalletNameNotAllowed,

    #[error("Wallet is not open")]
    WalletNotOpen,

    #[error("Wallet is not connected")]
    NotConnected,

    #[error("No network selected. Please use `network (mainnet|testnet-10|testnet-11)` to select a network.")]
    MissingNetworkId,

    #[error("Invalid or unsupported network id: {0}")]
    InvalidNetworkId(String),

    #[error("Invalid network type - expected: {0} connected to: {1}")]
    InvalidNetworkType(String, String),

    #[error("Invalid network suffix '{0}'")]
    InvalidNetworkSuffix(String),

    #[error("Network suffix is required for network '{0}'")]
    MissingNetworkSuffix(String),

    #[error("Unexpected extra network suffix '{0}'")]
    UnexpectedExtraSuffixToken(String),

    #[error("Unable to set network type while the wallet is connected")]
    NetworkTypeConnected,

    #[error("{0}")]
    NetworkType(#[from] kaspa_consensus_core::network::NetworkTypeError),

    #[error("{0}")]
    NetworkId(#[from] kaspa_consensus_core::network::NetworkIdError),

    #[error("The server UTXO index is not enabled")]
    MissingUtxoIndex,

    #[error("Invalid filename: {0}")]
    InvalidFilename(String),

    #[error("(I/O) {0}")]
    Io(#[from] std::io::Error),

    #[error("{0}")]
    JsValue(JsErrorData),

    #[error("Base64 decode -> {0}")]
    DecodeError(#[from] DecodeError),

    #[error(transparent)]
    WorkflowWasm(#[from] workflow_wasm::error::Error),

    #[error(transparent)]
    WorkflowStore(#[from] workflow_store::error::Error),

    #[error(transparent)]
    Address(#[from] kaspa_addresses::AddressError),

    #[error("Serde WASM bindgen -> {0}")]
    SerdeWasmBindgen(Sendable<Printable>),

    #[error(transparent)]
    FasterHexError(#[from] faster_hex::Error),

    #[error(transparent)]
    ParseFloatError(#[from] std::num::ParseFloatError),

    #[error("Unable to decrypt this wallet")]
    Chacha20poly1305(chacha20poly1305::Error),

    #[error(transparent)]
    FromUtf8Error(#[from] std::string::FromUtf8Error),

    #[error(transparent)]
    ScriptBuilderError(#[from] kaspa_txscript::script_builder::ScriptBuilderError),

    #[error("argon2 -> {0}")]
    Argon2(argon2::Error),

    #[error("argon2::password_hash -> {0}")]
    Argon2ph(argon2::password_hash::Error),

    #[error(transparent)]
    VarError(#[from] std::env::VarError),

    #[error("private key {0} not found")]
    PrivateKeyNotFound(String),

    #[error("private key {0} already exists")]
    PrivateKeyAlreadyExists(String),

    #[error("xprv key is not supported for this key type")]
    XPrvSupport,

    #[error("invalid key id: {0}")]
    KeyId(String),

    #[error("wallet secret is required")]
    WalletSecretRequired,

    #[error("task aborted")]
    Aborted,

    #[error("{0}")]
    TryFromEnum(#[from] workflow_core::enums::TryFromError),

    #[error("Account not found: {0}")]
    AccountNotFound(AccountId),

    #[error("Invalid account type (must be one of: bip32|multisig|legacy")]
    InvalidAccountKind,

    #[error("Insufficient funds")]
    InsufficientFunds,

    #[error(transparent)]
    Utf8Error(#[from] std::str::Utf8Error),

    #[error("{0}")]
    ParseIntError(#[from] std::num::ParseIntError),

    #[error("Receiving duplicate UTXO entry")]
    DuplicateUtxoEntry,

    #[error("{0}")]
    ToValue(String),

    #[error("No records found")]
    NoRecordsFound,

    #[error("The feature is not supported")]
    NotImplemented,

    #[error("Not allowed on a resident account")]
    ResidentAccount,

    #[error("This feature is not supported by this account type")]
    AccountKindFeature,

    #[error("Address derivation processing is not supported by this account type")]
    AccountAddressDerivationCaps,

    #[error("{0}")]
    DowncastError(String),

    #[error(transparent)]
    ConsensusWasm(#[from] kaspa_consensus_wasm::error::Error),

    #[error("Fees::Include or Fees::Exclude are not allowed in sweep transactions")]
    GeneratorFeesInSweepTransaction,

    #[error("Change address does not match supplied network type")]
    GeneratorChangeAddressNetworkTypeMismatch,

    #[error("Payment output address does not match supplied network type")]
    GeneratorPaymentOutputNetworkTypeMismatch,

    #[error("Priority fees can not be included into transactions with multiple outputs")]
    GeneratorIncludeFeesRequiresOneOutput,

    #[error("Requested transaction is too heavy")]
    GeneratorTransactionIsTooHeavy,

<<<<<<< HEAD
    #[error("Invalid range {0}..{1}")]
    InvalidRange(u64, u64),
=======
    #[error(transparent)]
    MultisigCreateError(#[from] kaspa_txscript::MultisigCreateError),

    #[error(transparent)]
    TxScriptError(#[from] kaspa_txscript_errors::TxScriptError),
>>>>>>> 204398e8
}

impl From<Aborted> for Error {
    fn from(_value: Aborted) -> Self {
        Self::Aborted
    }
}

impl Error {
    pub fn custom<T: Into<String>>(msg: T) -> Self {
        Error::Custom(msg.into())
    }
}

impl From<chacha20poly1305::Error> for Error {
    fn from(e: chacha20poly1305::Error) -> Self {
        Error::Chacha20poly1305(e)
    }
}

impl From<Error> for JsValue {
    fn from(value: Error) -> Self {
        match value {
            Error::JsValue(js_error_data) => js_error_data.into(),
            _ => JsValue::from(value.to_string()),
        }
    }
}

impl<T> From<PoisonError<T>> for Error {
    fn from(err: PoisonError<T>) -> Self {
        Self::PoisonError(format!("{err:?}"))
    }
}

impl From<String> for Error {
    fn from(err: String) -> Self {
        Self::Custom(err)
    }
}

impl From<&str> for Error {
    fn from(err: &str) -> Self {
        Self::Custom(err.to_string())
    }
}

impl From<wasm_bindgen::JsValue> for Error {
    fn from(err: wasm_bindgen::JsValue) -> Self {
        Self::JsValue(err.into())
    }
}

impl From<wasm_bindgen::JsError> for Error {
    fn from(err: wasm_bindgen::JsError) -> Self {
        Self::JsValue(err.into())
    }
}

impl From<serde_wasm_bindgen::Error> for Error {
    fn from(err: serde_wasm_bindgen::Error) -> Self {
        Self::SerdeWasmBindgen(Sendable(Printable::new(err.into())))
    }
}

impl From<argon2::Error> for Error {
    fn from(err: argon2::Error) -> Self {
        Self::Argon2(err)
    }
}

impl From<argon2::password_hash::Error> for Error {
    fn from(err: argon2::password_hash::Error) -> Self {
        Self::Argon2ph(err)
    }
}

// impl From<workflow_wasm::serde::Error> for Error {
//     fn from(err: workflow_wasm::serde::Error) -> Self {
//         Self::ToValue(err.to_string())
//     }
// }

impl<T> From<DowncastError<T>> for Error {
    fn from(e: DowncastError<T>) -> Self {
        Error::DowncastError(e.to_string())
    }
}<|MERGE_RESOLUTION|>--- conflicted
+++ resolved
@@ -222,16 +222,14 @@
     #[error("Requested transaction is too heavy")]
     GeneratorTransactionIsTooHeavy,
 
-<<<<<<< HEAD
     #[error("Invalid range {0}..{1}")]
     InvalidRange(u64, u64),
-=======
+    
     #[error(transparent)]
     MultisigCreateError(#[from] kaspa_txscript::MultisigCreateError),
 
     #[error(transparent)]
     TxScriptError(#[from] kaspa_txscript_errors::TxScriptError),
->>>>>>> 204398e8
 }
 
 impl From<Aborted> for Error {
