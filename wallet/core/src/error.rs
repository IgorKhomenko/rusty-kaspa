//!
//! Error types used by the wallet framework.
//!

use crate::imports::{AccountId, AccountKind, AssocPrvKeyDataIds, PrvKeyDataId};
use base64::DecodeError;
use downcast::DowncastError;
use kaspa_bip32::Error as BIP32Error;
use kaspa_consensus_core::sign::Error as CoreSignError;
use kaspa_rpc_core::RpcError as KaspaRpcError;
use kaspa_wrpc_client::error::Error as KaspaWorkflowRpcError;
use std::sync::PoisonError;
use thiserror::Error;
use wasm_bindgen::JsValue;
use workflow_core::abortable::Aborted;
use workflow_core::channel::{RecvError, SendError, TrySendError};
use workflow_core::sendable::*;
use workflow_rpc::client::error::Error as RpcError;
use workflow_wasm::jserror::*;
use workflow_wasm::printable::*;

/// [`Error`](enum@Error) variants emitted by the wallet framework.
#[derive(Debug, Error)]
pub enum Error {
    #[error("{0}")]
    Custom(String),

    #[error(transparent)]
    WalletKeys(#[from] kaspa_wallet_keys::error::Error),

    #[error("please select an account")]
    AccountSelection,

    #[error("{0}")]
    KaspaRpcClientResult(#[from] KaspaRpcError),

    #[error("wRPC -> {0}")]
    RpcError(#[from] RpcError),

    #[error("Wallet wRPC -> {0}")]
    KaspaWorkflowRpcError(#[from] KaspaWorkflowRpcError),

    #[error("The wallet RPC client is not wRPC")]
    NotWrpcClient,

    #[error("Bip32 -> {0}")]
    BIP32Error(#[from] BIP32Error),

    #[error("Decoding -> {0}")]
    Decode(#[from] core::array::TryFromSliceError),

    #[error("Poison error -> {0}")]
    PoisonError(String),

    #[error("Secp256k1 -> {0}")]
    Secp256k1Error(#[from] secp256k1::Error),

    #[error("(consensus core sign()) {0}")]
    CoreSignError(#[from] CoreSignError),

    #[error("SerdeJson -> {0}")]
    SerdeJson(#[from] serde_json::Error),

    #[error("No wallet named '{0}' found")]
    NoWalletInStorage(String),

    #[error("Wallet already exists")]
    WalletAlreadyExists,

    #[error("This wallet name is not allowed")]
    WalletNameNotAllowed,

    #[error("Wallet is not open")]
    WalletNotOpen,

    #[error("Wallet is not connected")]
    NotConnected,

    #[error("No network selected. Please use `network (mainnet|testnet-10|testnet-11)` to select a network.")]
    MissingNetworkId,

    #[error("RPC client version mismatch, please upgrade you client (needs: v{0}, connected to: v{1})")]
    RpcApiVersion(String, String),

    #[error("Invalid or unsupported network id: {0}")]
    InvalidNetworkId(String),

    #[error("Invalid network type - expected: {0} connected to: {1}")]
    InvalidNetworkType(String, String),

    #[error("Invalid network suffix '{0}'")]
    InvalidNetworkSuffix(String),

    #[error("Network suffix is required for network '{0}'")]
    MissingNetworkSuffix(String),

    #[error("Unexpected extra network suffix '{0}'")]
    UnexpectedExtraSuffixToken(String),

    #[error("Unable to set network type while the wallet is connected")]
    NetworkTypeConnected,

    #[error("{0}")]
    NetworkType(#[from] kaspa_consensus_core::network::NetworkTypeError),

    #[error("{0}")]
    NetworkId(#[from] kaspa_consensus_core::network::NetworkIdError),

    #[error("The server UTXO index is not enabled")]
    MissingUtxoIndex,

    #[error("Invalid filename: {0}")]
    InvalidFilename(String),

    #[error("{0}")]
    Io(#[from] std::io::Error),

    #[error("{0}")]
    JsValue(JsErrorData),

    #[error("Base64 decode -> {0}")]
    DecodeError(#[from] DecodeError),

    #[error(transparent)]
    WorkflowWasm(#[from] workflow_wasm::error::Error),

    #[error(transparent)]
    WorkflowStore(#[from] workflow_store::error::Error),

    #[error(transparent)]
    Address(#[from] kaspa_addresses::AddressError),

    #[error("Serde WASM bindgen -> {0}")]
    SerdeWasmBindgen(Sendable<Printable>),

    #[error(transparent)]
    FasterHexError(#[from] faster_hex::Error),

    #[error(transparent)]
    ParseFloatError(#[from] std::num::ParseFloatError),

    #[error("Unable to decrypt")]
    Chacha20poly1305(chacha20poly1305::Error),

    #[error("Unable to decrypt this wallet")]
    WalletDecrypt(chacha20poly1305::Error),

    #[error(transparent)]
    FromUtf8Error(#[from] std::string::FromUtf8Error),

    #[error(transparent)]
    ScriptBuilderError(#[from] kaspa_txscript::script_builder::ScriptBuilderError),

    #[error("argon2 -> {0}")]
    Argon2(argon2::Error),

    #[error("argon2::password_hash -> {0}")]
    Argon2ph(argon2::password_hash::Error),

    #[error(transparent)]
    VarError(#[from] std::env::VarError),

    #[error("private key {0} not found")]
    PrivateKeyNotFound(PrvKeyDataId),

    #[error("private key {0} already exists")]
    PrivateKeyAlreadyExists(PrvKeyDataId),

    #[error("account {0} already exists")]
    AccountAlreadyExists(AccountId),

    #[error("xprv key is not supported for this key type")]
    XPrvSupport,

    #[error("invalid key id: {0}")]
    KeyId(String),

    #[error("wallet secret is required")]
    WalletSecretRequired,

    #[error("Supplied secret in key '{0}' is empty")]
    SecretIsEmpty(String),

    #[error("task aborted")]
    Aborted,

    #[error("{0}")]
    TryFromEnum(#[from] workflow_core::enums::TryFromError),

    #[error("Account factory not found for type: {0}")]
    AccountFactoryNotFound(AccountKind),

    #[error("Account not found: {0}")]
    AccountNotFound(AccountId),

    #[error("Account not active: {0}")]
    AccountNotActive(AccountId),

    #[error("Invalid account id: {0}")]
    InvalidAccountId(String),

    #[error("Invalid id: {0}")]
    InvalidKeyDataId(String),

    #[error("Invalid account type (must be one of: bip32|multisig|legacy")]
    InvalidAccountKind,

    #[error("Insufficient funds")]
    InsufficientFunds { additional_needed: u64, origin: &'static str },

    #[error(transparent)]
    Utf8Error(#[from] std::str::Utf8Error),

    #[error("{0}")]
    ParseIntError(#[from] std::num::ParseIntError),

    #[error("Receiving duplicate UTXO entry")]
    DuplicateUtxoEntry,

    #[error("{0}")]
    ToValue(String),

    #[error("No records found")]
    NoRecordsFound,

    #[error("The feature is not supported")]
    NotImplemented,

    #[error("Not allowed on a resident wallet")]
    ResidentWallet,

    #[error("Not allowed on a resident account")]
    ResidentAccount,

    #[error("Not allowed on an bip32-watch account")]
    Bip32WatchAccount,

    #[error("At least one xpub is required for a bip32-watch account")]
    Bip32WatchXpubRequired,

    #[error("This feature is not supported by this account type")]
    AccountKindFeature,

    #[error("Address derivation processing is not supported by this account type")]
    AccountAddressDerivationCaps,

    #[error("{0}")]
    DowncastError(String),

    #[error(transparent)]
    ConsensusClient(#[from] kaspa_consensus_client::error::Error),

    #[error(transparent)]
    ConsensusWasm(#[from] kaspa_consensus_wasm::error::Error),

    #[error("Fees::SenderPays or Fees::ReceiverPays are not allowed in sweep transactions")]
    GeneratorFeesInSweepTransaction,

    #[error("Transactions with output must have Fees::SenderPays or Fees::ReceiverPays")]
    GeneratorNoFeesForFinalTransaction,

    #[error("Change address does not match supplied network type")]
    GeneratorChangeAddressNetworkTypeMismatch,

    #[error("Payment output address does not match supplied network type")]
    GeneratorPaymentOutputNetworkTypeMismatch,

    #[error("Invalid transaction amount")]
    GeneratorPaymentOutputZeroAmount,

    #[error("Priority fees can not be included into transactions with multiple outputs")]
    GeneratorIncludeFeesRequiresOneOutput,

    #[error("Transaction outputs exceed the maximum allowed mass")]
    GeneratorTransactionOutputsAreTooHeavy { mass: u64, kind: &'static str },

    #[error("Transaction exceeds the maximum allowed mass")]
    GeneratorTransactionIsTooHeavy,

    #[error("Storage mass exceeds maximum")]
    StorageMassExceedsMaximumTransactionMass { storage_mass: u64 },

    #[error("Invalid range {0}..{1}")]
    InvalidRange(u64, u64),

    #[error(transparent)]
    MultisigCreateError(#[from] kaspa_txscript::MultisigCreateError),

    #[error(transparent)]
    TxScriptError(#[from] kaspa_txscript_errors::TxScriptError),

    #[error("Legacy account is not initialized")]
    LegacyAccountNotInitialized,

    #[error("AssocPrvKeyDataIds required {0} but got {1:?}")]
    AssocPrvKeyDataIds(String, AssocPrvKeyDataIds),

    #[error("AssocPrvKeyDataIds are empty")]
    AssocPrvKeyDataIdsEmpty,

    #[error("Invalid extended public key '{0}': {1}")]
    InvalidExtendedPublicKey(String, BIP32Error),

    #[error("Missing DAA score while processing '{0}' (this may be a node connection issue)")]
    MissingDaaScore(&'static str),

    #[error("Missing RPC listener id (this may be a node connection issue)")]
    ListenerId,

    #[error("Mass calculation error")]
    MassCalculationError,

    #[error("Invalid argument: {0}")]
    InvalidArgument(String),

    #[error("Unable to convert BigInt value {0}")]
    BigInt(String),

    #[error("Invalid mnemonic phrase")]
    InvalidMnemonicPhrase,

    #[error("Invalid transaction kind {0}")]
    InvalidTransactionKind(String),

    #[error("Cipher message is too short")]
    CipherMessageTooShort,

    #[error("Invalid secret key length")]
    InvalidPrivateKeyLength,

    #[error("Invalid public key length")]
    InvalidPublicKeyLength,

    #[error(transparent)]
    Metrics(#[from] kaspa_metrics_core::error::Error),

<<<<<<< HEAD
    #[error("Connected node is not synced")]
    NotSynced,
=======
    #[error(transparent)]
    Pskt(#[from] kaspa_wallet_pskt::error::Error),

    #[error("Error generating pending transaction from PSKT: {0}")]
    PendingTransactionFromPSKTError(String),
>>>>>>> c340bcf1
}

impl From<Aborted> for Error {
    fn from(_value: Aborted) -> Self {
        Self::Aborted
    }
}

impl Error {
    pub fn custom<T: Into<String>>(msg: T) -> Self {
        Error::Custom(msg.into())
    }
}

impl From<chacha20poly1305::Error> for Error {
    fn from(e: chacha20poly1305::Error) -> Self {
        Error::Chacha20poly1305(e)
    }
}

impl From<Error> for JsValue {
    fn from(value: Error) -> Self {
        match value {
            Error::JsValue(js_error_data) => js_error_data.into(),
            _ => JsValue::from(value.to_string()),
        }
    }
}

impl<T> From<PoisonError<T>> for Error {
    fn from(err: PoisonError<T>) -> Self {
        Self::PoisonError(format!("{err:?}"))
    }
}

impl From<String> for Error {
    fn from(err: String) -> Self {
        Self::Custom(err)
    }
}

impl From<&str> for Error {
    fn from(err: &str) -> Self {
        Self::Custom(err.to_string())
    }
}

impl From<wasm_bindgen::JsValue> for Error {
    fn from(err: wasm_bindgen::JsValue) -> Self {
        Self::JsValue(err.into())
    }
}

impl From<wasm_bindgen::JsError> for Error {
    fn from(err: wasm_bindgen::JsError) -> Self {
        Self::JsValue(err.into())
    }
}

impl From<serde_wasm_bindgen::Error> for Error {
    fn from(err: serde_wasm_bindgen::Error) -> Self {
        Self::SerdeWasmBindgen(Sendable(Printable::new(err.into())))
    }
}

impl From<argon2::Error> for Error {
    fn from(err: argon2::Error) -> Self {
        Self::Argon2(err)
    }
}

impl From<argon2::password_hash::Error> for Error {
    fn from(err: argon2::password_hash::Error) -> Self {
        Self::Argon2ph(err)
    }
}

impl<T> From<DowncastError<T>> for Error {
    fn from(e: DowncastError<T>) -> Self {
        Error::DowncastError(e.to_string())
    }
}

impl<T> From<SendError<T>> for Error {
    fn from(e: SendError<T>) -> Self {
        Error::Custom(e.to_string())
    }
}

impl From<RecvError> for Error {
    fn from(e: RecvError) -> Self {
        Error::Custom(e.to_string())
    }
}

impl<T> From<TrySendError<T>> for Error {
    fn from(e: TrySendError<T>) -> Self {
        Error::Custom(e.to_string())
    }
}<|MERGE_RESOLUTION|>--- conflicted
+++ resolved
@@ -334,16 +334,13 @@
     #[error(transparent)]
     Metrics(#[from] kaspa_metrics_core::error::Error),
 
-<<<<<<< HEAD
     #[error("Connected node is not synced")]
     NotSynced,
-=======
     #[error(transparent)]
     Pskt(#[from] kaspa_wallet_pskt::error::Error),
 
     #[error("Error generating pending transaction from PSKT: {0}")]
     PendingTransactionFromPSKTError(String),
->>>>>>> c340bcf1
 }
 
 impl From<Aborted> for Error {
