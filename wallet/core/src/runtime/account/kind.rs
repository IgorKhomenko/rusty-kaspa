#[allow(unused_imports)]
use crate::derivation::{gen0::*, gen1::*, PubkeyDerivationManagerTrait, WalletDerivationManagerTrait};
use crate::imports::*;
use crate::result::Result;
use std::hash::Hash;
use std::str::FromStr;
use workflow_core::enums::u8_try_from;

u8_try_from! {
<<<<<<< HEAD
    #[derive(Debug, Default, Clone, Copy, Serialize, Deserialize, BorshSerialize, BorshDeserialize, BorshSchema, Hash)]
=======
    #[derive(Debug, Default, Clone, Copy, Eq, PartialEq, Serialize, Deserialize, BorshSerialize, BorshDeserialize, Hash)]
>>>>>>> 0dffd60f
    #[serde(rename_all = "lowercase")]
    #[wasm_bindgen]
    pub enum AccountKind {
        Legacy,
        #[default]
        Bip32,
        MultiSig,
        Keypair,
        Hardware,
        Resident,
    }
}

impl std::fmt::Display for AccountKind {
    fn fmt(&self, f: &mut std::fmt::Formatter<'_>) -> std::fmt::Result {
        match self {
            AccountKind::Legacy => write!(f, "legacy"),
            AccountKind::Bip32 => write!(f, "bip32"),
            AccountKind::MultiSig => write!(f, "multisig"),
            AccountKind::Keypair => write!(f, "keypair"),
            AccountKind::Hardware => write!(f, "hardware"),
            AccountKind::Resident => write!(f, "resident"),
        }
    }
}

impl FromStr for AccountKind {
    type Err = Error;
    fn from_str(s: &str) -> Result<Self> {
        match s.to_lowercase().as_str() {
            "legacy" => Ok(AccountKind::Legacy),
            "bip32" => Ok(AccountKind::Bip32),
            "multisig" => Ok(AccountKind::MultiSig),
            "keypair" => Ok(AccountKind::Keypair),
            "hardware" => Ok(AccountKind::Hardware),
            "resident" => Ok(AccountKind::Resident),
            _ => Err(Error::InvalidAccountKind),
        }
    }
}

impl TryFrom<JsValue> for AccountKind {
    type Error = Error;
    fn try_from(kind: JsValue) -> Result<Self> {
        if let Some(kind) = kind.as_f64() {
            Ok(AccountKind::try_from(kind as u8)?)
        } else if let Some(kind) = kind.as_string() {
            Ok(AccountKind::from_str(kind.as_str())?)
        } else {
            Err(Error::InvalidAccountKind)
        }
    }
}<|MERGE_RESOLUTION|>--- conflicted
+++ resolved
@@ -7,11 +7,7 @@
 use workflow_core::enums::u8_try_from;
 
 u8_try_from! {
-<<<<<<< HEAD
-    #[derive(Debug, Default, Clone, Copy, Serialize, Deserialize, BorshSerialize, BorshDeserialize, BorshSchema, Hash)]
-=======
     #[derive(Debug, Default, Clone, Copy, Eq, PartialEq, Serialize, Deserialize, BorshSerialize, BorshDeserialize, Hash)]
->>>>>>> 0dffd60f
     #[serde(rename_all = "lowercase")]
     #[wasm_bindgen]
     pub enum AccountKind {
