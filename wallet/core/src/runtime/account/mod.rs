--- conflicted
+++ resolved
@@ -472,13 +472,7 @@
             };
 
             //workflow_log::log_info!("addresses: {:#?}", addresses.iter().map(|a| a.to_string()).collect::<Vec<_>>());
-
-<<<<<<< HEAD
-            let addresses = keypairs.iter().map(|(address, _)| address.clone()).collect::<Vec<_>>();
-            let utxos = self.wallet().rpc_api().get_utxos_by_addresses(addresses).await?;
-=======
             let utxos = rpc.get_utxos_by_addresses(addresses.clone()).await?;
->>>>>>> 8b64a2b6
             let balance = utxos.iter().map(|utxo| utxo.utxo_entry.amount).sum::<u64>();
             if balance > 0 {
                 aggregate_balance += balance;
@@ -501,15 +495,6 @@
                         None,
                     )?;
 
-<<<<<<< HEAD
-                    let generator = Generator::try_new(settings, Some(signer), Some(abortable))?;
-
-                    let mut stream = generator.stream();
-                    while let Some(transaction) = stream.try_next().await? {
-                        transaction.try_sign()?;
-                        let id = transaction.try_submit(&self.wallet().rpc_api()).await?;
-                        if let Some(notifier) = notifier.as_ref() {
-=======
                     let generator = Generator::new(settings, None, abortable);
 
                     let mut stream = generator.stream();
@@ -518,7 +503,6 @@
                         //let id = transaction.id();
                         let id = transaction.try_submit(rpc).await?;
                         if let Some(notifier) = notifier {
->>>>>>> 8b64a2b6
                             notifier(index, balance, Some(id));
                         }
                         yield_executor().await;
