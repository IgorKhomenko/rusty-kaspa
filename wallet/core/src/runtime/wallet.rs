--- conflicted
+++ resolved
@@ -6,13 +6,9 @@
 use crate::storage::interface::{AccessContext, CreateArgs, OpenArgs};
 use crate::storage::local::interface::LocalStore;
 use crate::storage::local::Storage;
-<<<<<<< HEAD
-use crate::storage::{self, AccessContextT, AccountData, AccountKind, Hint, Interface, PrvKeyData, PrvKeyDataId, PrvKeyDataInfo};
-=======
 use crate::storage::{
     self, make_filename, AccessContextT, AccountData, AccountKind, Hint, Interface, PrvKeyData, PrvKeyDataId, PrvKeyDataInfo,
 };
->>>>>>> 10eb2230
 use crate::utxo::UtxoProcessor;
 #[allow(unused_imports)]
 use crate::{derivation::gen0, derivation::gen0::import::*, derivation::gen1, derivation::gen1::import::*};
@@ -288,9 +284,6 @@
         // reset current state only after we have successfully opened another wallet
         self.reset(true).await?;
 
-        // reset current state only after we have successfully opened another wallet
-        self.reset(true).await?;
-
         let hint = self.store().get_user_hint().await?;
         self.notify(Events::WalletHint { hint }).await?;
         self.notify(Events::WalletOpen).await?;
@@ -312,14 +305,9 @@
     /// Loads a wallet from storage. Accounts are activated by this call.
     pub async fn load_and_activate(self: &Arc<Wallet>, secret: Secret, name: Option<String>) -> Result<()> {
         let name = name.or_else(|| self.settings().get(WalletSettings::Wallet));
-<<<<<<< HEAD
-        let ctx: Arc<dyn AccessContextT> = Arc::new(AccessContext::new(secret.clone()));
-        self.store().open(&ctx, OpenArgs::new(name.clone())).await?;
-=======
         let name = Some(make_filename(&name, &None));
         let ctx: Arc<dyn AccessContextT> = Arc::new(AccessContext::new(secret.clone()));
         self.store().open(&ctx, OpenArgs::new(name)).await?;
->>>>>>> 10eb2230
 
         // reset current state only after we have successfully opened another wallet
         self.reset(true).await?;
@@ -859,13 +847,9 @@
         import_secret: Secret,
         wallet_secret: Secret,
         payment_secret: Option<&Secret>,
-<<<<<<< HEAD
-    ) -> Result<Arc<dyn Account>> {
-=======
         notifier: Option<ScanNotifier>,
     ) -> Result<Arc<dyn Account>> {
         let notifier = notifier.as_ref();
->>>>>>> 10eb2230
         let keydata = load_v0_keydata(&import_secret).await?;
 
         let ctx: Arc<dyn AccessContextT> = Arc::new(AccessContext::new(wallet_secret.clone()));
@@ -881,36 +865,18 @@
         let settings = storage::Settings::default();
         let account = Arc::new(runtime::account::Legacy::try_new(self, prv_key_data.id, settings, data, None).await?);
 
-<<<<<<< HEAD
-        account.clone().initialize_private_data(wallet_secret, payment_secret, None).await?;
-
         // activate account (add it to wallet active account list)
         self.active_accounts().insert(account.clone().as_dyn_arc());
         self.legacy_accounts().insert(account.clone().as_dyn_arc());
 
-        if self.is_connected() {
-            account.clone().scan(Some(100), Some(50000)).await?;
-        }
-
         let account_store = self.inner.store.as_account_store()?;
         let stored_account = account.as_storable()?;
-
-=======
-        // activate account (add it to wallet active account list)
-        self.active_accounts().insert(account.clone().as_dyn_arc());
-        self.legacy_accounts().insert(account.clone().as_dyn_arc());
-
-        let account_store = self.inner.store.as_account_store()?;
-        let stored_account = account.as_storable()?;
->>>>>>> 10eb2230
         // store private key and account
         self.inner.store.batch().await?;
         prv_key_data_store.store(&ctx, prv_key_data).await?;
         account_store.store_single(&stored_account, None).await?;
         self.inner.store.flush(&ctx).await?;
 
-<<<<<<< HEAD
-=======
         account.clone().initialize_private_data(wallet_secret, payment_secret, None).await?;
 
         if self.is_connected() {
@@ -927,7 +893,6 @@
         m.get_range(0..(m.index() + CACHE_ADDRESS_OFFSET))?;
         account.clone().clear_private_data().await?;
 
->>>>>>> 10eb2230
         account.clone().clear_private_data().await?;
 
         Ok(account)
