use crate::imports::*;
use crate::result::Result;
use crate::runtime::api::{message::*, traits::WalletApi};
use crate::runtime::{try_from_storage, Account, AccountId, ActiveAccountMap};
use crate::secret::Secret;
use crate::settings::{SettingsStore, WalletSettings};
use crate::storage::interface::{AccessContext, CreateArgs, OpenArgs};
use crate::storage::local::interface::LocalStore;
use crate::storage::local::Storage;
use crate::storage::{self, AccessContextT, AccountKind, Binding, Hint, Interface, PrvKeyData, PrvKeyDataId, PrvKeyDataInfo};
use crate::utxo::UtxoProcessor;
#[allow(unused_imports)]
use crate::{derivation::gen0, derivation::gen0::import::*, derivation::gen1, derivation::gen1::import::*};
use borsh::{BorshDeserialize, BorshSchema, BorshSerialize};
use futures::future::join_all;
use futures::stream::StreamExt;
use futures::{select, FutureExt, Stream};
use kaspa_bip32::{Language, Mnemonic};
use kaspa_notify::{
    listener::ListenerId,
    scope::{Scope, VirtualDaaScoreChangedScope},
};
use kaspa_rpc_core::notify::mode::NotificationMode;
use kaspa_wallet_core::storage::MultiSig;
use kaspa_wrpc_client::{KaspaRpcClient, WrpcEncoding};
use std::sync::Arc;
use workflow_core::task::spawn;
use workflow_log::log_error;
use zeroize::Zeroize;

#[derive(Clone, Debug, Serialize, Deserialize, BorshSerialize, BorshDeserialize, BorshSchema)]
#[serde(rename_all = "camelCase")]
pub struct WalletCreateArgs {
    pub title: Option<String>,
    pub filename: Option<String>,
    pub user_hint: Option<Hint>,
    pub wallet_secret: Secret,
    pub overwrite_wallet_storage: bool,
}

impl WalletCreateArgs {
    pub fn new(
        title: Option<String>,
        filename: Option<String>,
        user_hint: Option<Hint>,
        secret: Secret,
        overwrite_wallet_storage: bool,
    ) -> Self {
        Self { title, filename, user_hint, wallet_secret: secret, overwrite_wallet_storage }
    }
}

impl From<WalletCreateArgs> for CreateArgs {
    fn from(args: WalletCreateArgs) -> Self {
        CreateArgs::new(args.title, args.filename, args.user_hint, args.overwrite_wallet_storage)
    }
}

#[derive(Clone, Debug, Serialize, Deserialize, BorshSerialize, BorshDeserialize, BorshSchema)]
pub struct PrvKeyDataCreateArgs {
    pub name: Option<String>,
    pub wallet_secret: Secret,
    pub payment_secret: Option<Secret>,
    pub mnemonic: Option<String>,
}

impl PrvKeyDataCreateArgs {
    pub fn new(name: Option<String>, wallet_secret: Secret, payment_secret: Option<Secret>) -> Self {
        Self { name, wallet_secret, payment_secret, mnemonic: None }
    }

    pub fn new_with_mnemonic(
        name: Option<String>,
        wallet_secret: Secret,
        payment_secret: Option<Secret>,
        mnemonic: Option<String>,
    ) -> Self {
        Self { name, wallet_secret, payment_secret, mnemonic }
    }
}

impl Zeroize for PrvKeyDataCreateArgs {
    fn zeroize(&mut self) {
        self.mnemonic.zeroize();
    }
}

<<<<<<< HEAD
#[derive(Clone, Debug, Serialize, Deserialize, BorshSerialize, BorshDeserialize, BorshSchema)]
=======
#[derive(Clone, Debug)]
pub struct MultisigCreateArgs {
    pub prv_key_data_ids: Vec<PrvKeyDataId>,
    pub name: Option<String>,
    pub title: Option<String>,
    pub wallet_secret: Secret,
    pub additional_xpub_keys: Vec<String>,
    pub minimum_signatures: u16,
}

#[derive(Clone)]
>>>>>>> 204398e8
pub struct AccountCreateArgs {
    pub name: Option<String>,
    pub title: Option<String>,
    pub account_kind: storage::AccountKind,
    pub payment_secret: Option<Secret>,
    pub wallet_secret: Secret,
}

impl AccountCreateArgs {
    pub fn new(
        name: Option<String>,
        title: Option<String>,
        account_kind: storage::AccountKind,
        wallet_secret: Secret,
        payment_secret: Option<Secret>,
    ) -> Self {
        Self { name, title, account_kind, wallet_secret, payment_secret }
    }
}

pub struct Inner {
    active_accounts: ActiveAccountMap,
    listener_id: Mutex<Option<ListenerId>>,
    task_ctl: DuplexChannel,
    selected_account: Mutex<Option<Arc<dyn Account>>>,
    store: Arc<dyn Interface>,
    settings: SettingsStore<WalletSettings>,
    utxo_processor: Arc<UtxoProcessor>,
    multiplexer: Multiplexer<Box<Events>>,
}

/// `Wallet` data structure
#[derive(Clone)]
pub struct Wallet {
    inner: Arc<Inner>,
}

impl Wallet {
    pub fn local_store() -> Result<Arc<dyn Interface>> {
        Ok(Arc::new(LocalStore::try_new(false)?))
    }

    pub fn resident_store() -> Result<Arc<dyn Interface>> {
        Ok(Arc::new(LocalStore::try_new(true)?))
    }

    pub fn try_new(storage: Arc<dyn Interface>, network_id: Option<NetworkId>) -> Result<Wallet> {
        Wallet::try_with_wrpc(storage, network_id)
    }

    pub fn try_with_wrpc(store: Arc<dyn Interface>, network_id: Option<NetworkId>) -> Result<Wallet> {
        let rpc_client =
            Arc::new(KaspaRpcClient::new_with_args(WrpcEncoding::Borsh, NotificationMode::MultiListeners, "wrpc://127.0.0.1:17110")?);
        let rpc_ctl = rpc_client.ctl().clone();
        let rpc_api: Arc<DynRpcApi> = rpc_client;
        let rpc = Rpc::new(rpc_api, rpc_ctl);
        Self::try_with_rpc(Some(rpc), store, network_id)
    }

    pub fn try_with_rpc(rpc: Option<Rpc>, store: Arc<dyn Interface>, network_id: Option<NetworkId>) -> Result<Wallet> {
        let multiplexer = Multiplexer::<Box<Events>>::new();
        let utxo_processor = Arc::new(UtxoProcessor::new(rpc.clone(), network_id, Some(multiplexer.clone())));

        let wallet = Wallet {
            inner: Arc::new(Inner {
                multiplexer,
                store,
                active_accounts: ActiveAccountMap::default(),
                listener_id: Mutex::new(None),
                task_ctl: DuplexChannel::oneshot(),
                selected_account: Mutex::new(None),
                settings: SettingsStore::new_with_storage(Storage::default_settings_store()),
                utxo_processor,
            }),
        };

        Ok(wallet)
    }

    pub fn inner(&self) -> &Arc<Inner> {
        &self.inner
    }

    pub fn utxo_processor(&self) -> &Arc<UtxoProcessor> {
        &self.inner.utxo_processor
    }

    pub fn name(&self) -> Option<String> {
        self.store().name()
    }

    pub fn store(&self) -> &Arc<dyn Interface> {
        &self.inner.store
    }

    pub fn active_accounts(&self) -> &ActiveAccountMap {
        &self.inner.active_accounts
    }

    pub async fn reset(self: &Arc<Self>) -> Result<()> {
        self.utxo_processor().clear().await?;

        self.select(None).await?;

        let accounts = self.active_accounts().collect();
        let futures = accounts.into_iter().map(|account| account.stop());
        join_all(futures).await.into_iter().collect::<Result<Vec<_>>>()?;

        Ok(())
    }

    pub async fn reload(self: &Arc<Self>) -> Result<()> {
        self.reset().await?;

        if self.is_open() {
            self.notify(Events::WalletReload).await?;
        }

        Ok(())
    }

    pub async fn close(self: &Arc<Wallet>) -> Result<()> {
        self.reset().await?;
        self.store().close().await?;
        self.notify(Events::WalletClose).await?;

        Ok(())
    }

    cfg_if! {
        if #[cfg(not(feature = "multi-user"))] {

            fn default_active_account(&self) -> Option<Arc<dyn Account>> {
                self.active_accounts().first()
            }

            /// For end-user wallets only - selects an account only if there
            /// is only a single account currently active in the wallet.
            /// Can be used to automatically select the default account.
            pub async fn autoselect_default_account_if_single(self: &Arc<Wallet>) -> Result<()> {
                if self.active_accounts().len() == 1 {
                    self.select(self.default_active_account().as_ref()).await?;
                }
                Ok(())
            }

            /// For end-user wallets only - activates all accounts in the wallet
            /// storage.
            pub async fn activate_all_stored_accounts(self: &Arc<Wallet>) -> Result<Vec<Arc<dyn Account>>> {
                self.accounts(None).await?.try_collect::<Vec<_>>().await
            }

            /// Select an account as 'active'. Supply `None` to remove active selection.
            pub async fn select(self: &Arc<Self>, account: Option<&Arc<dyn Account>>) -> Result<()> {
                *self.inner.selected_account.lock().unwrap() = account.cloned();
                if let Some(account) = account {
                    // log_info!("selecting account: {}", account.name_or_id());
                    account.clone().start().await?;
                    self.notify(Events::AccountSelection{ id : Some(*account.id()) }).await?;
                } else {
                    self.notify(Events::AccountSelection{ id : None }).await?;
                }
                Ok(())
            }

            /// Get currently selected account
            pub fn account(&self) -> Result<Arc<dyn Account>> {
                self.inner.selected_account.lock().unwrap().clone().ok_or_else(|| Error::AccountSelection)
            }



        }
    }

    /// Loads a wallet from storage. Accounts are not activated by this call.
    async fn load_impl(self: &Arc<Wallet>, wallet_secret: Secret, name: Option<String>) -> Result<()> {
        self.reset().await?;

        let name = name.or_else(|| self.settings().get(WalletSettings::Wallet));
        let ctx: Arc<dyn AccessContextT> = Arc::new(AccessContext::new(wallet_secret));
        self.store().open(&ctx, OpenArgs::new(name.clone())).await?;

        let hint = self.store().get_user_hint().await?;
        self.notify(Events::WalletHint { hint }).await?;
        self.notify(Events::WalletOpen).await?;

        Ok(())
    }

    /// Loads a wallet from storage. Accounts are not activated by this call.
    pub async fn load(self: &Arc<Wallet>, wallet_secret: Secret, name: Option<String>) -> Result<()> {
        if let Err(err) = self.load_impl(wallet_secret, name).await {
            self.notify(Events::WalletError { message: err.to_string() }).await?;
            Err(err)
        } else {
            Ok(())
        }
    }

    pub async fn get_prv_key_data(&self, wallet_secret: Secret, id: &PrvKeyDataId) -> Result<Option<PrvKeyData>> {
        let ctx: Arc<dyn AccessContextT> = Arc::new(AccessContext::new(wallet_secret));
        self.inner.store.as_prv_key_data_store()?.load_key_data(&ctx, id).await
    }

    pub async fn get_prv_key_info(&self, account: &Arc<dyn Account>) -> Result<Option<Arc<PrvKeyDataInfo>>> {
        self.inner.store.as_prv_key_data_store()?.load_key_info(account.prv_key_data_id()?).await
    }

    pub async fn is_account_key_encrypted(&self, account: &Arc<dyn Account>) -> Result<Option<bool>> {
        Ok(self.get_prv_key_info(account).await?.map(|info| info.is_encrypted()))
    }

    pub fn wrpc_client(&self) -> Option<Arc<KaspaRpcClient>> {
        self.rpc_api().clone().downcast_arc::<KaspaRpcClient>().ok()
    }

    pub fn rpc_api(&self) -> Arc<DynRpcApi> {
        self.utxo_processor().rpc_api()
    }

    pub fn rpc_ctl(&self) -> RpcCtl {
        self.utxo_processor().rpc_ctl()
    }

    pub fn has_rpc(&self) -> bool {
        self.utxo_processor().has_rpc()
    }

    pub async fn bind_rpc(self: &Arc<Self>, rpc: Option<Rpc>) -> Result<()> {
        self.utxo_processor().bind_rpc(rpc).await?;
        Ok(())
    }

    pub fn multiplexer(&self) -> &Multiplexer<Box<Events>> {
        &self.inner.multiplexer
    }

    pub fn settings(&self) -> &SettingsStore<WalletSettings> {
        &self.inner.settings
    }

    pub fn current_daa_score(&self) -> Option<u64> {
        self.utxo_processor().current_daa_score()
    }

    pub async fn load_settings(&self) -> Result<()> {
        self.settings().try_load().await?;

        let settings = self.settings();

        if let Some(network_type) = settings.get(WalletSettings::Network) {
            self.set_network_id(network_type).unwrap_or_else(|_| log_error!("Unable to select network type: `{}`", network_type));
        }

        if let Some(url) = settings.get::<String>(WalletSettings::Server) {
            if let Some(wrpc_client) = self.wrpc_client() {
                wrpc_client.set_url(url.as_str()).unwrap_or_else(|_| log_error!("Unable to set rpc url: `{}`", url));
            }
        }

        Ok(())
    }

    // intended for starting async management tasks
    pub async fn start(self: &Arc<Self>) -> Result<()> {
        // self.load_settings().await.unwrap_or_else(|_| log_error!("Unable to load settings, discarding..."));

        // internal event loop
        self.start_task().await?;
        self.utxo_processor().start().await?;
        // rpc services (notifier)
        if let Some(rpc_client) = self.wrpc_client() {
            rpc_client.start().await?;
        }

        Ok(())
    }

    // intended for stopping async management task
    pub async fn stop(&self) -> Result<()> {
        self.utxo_processor().stop().await?;
        self.stop_task().await?;
        Ok(())
    }

    pub fn listener_id(&self) -> ListenerId {
        self.inner.listener_id.lock().unwrap().expect("missing wallet.inner.listener_id in Wallet::listener_id()")
    }

    pub async fn get_info(&self) -> Result<String> {
        let v = self.rpc_api().get_info().await?;
        Ok(format!("{v:#?}").replace('\n', "\r\n"))
    }

    pub async fn subscribe_daa_score(&self) -> Result<()> {
        self.rpc_api().start_notify(self.listener_id(), Scope::VirtualDaaScoreChanged(VirtualDaaScoreChangedScope {})).await?;
        Ok(())
    }

    pub async fn unsubscribe_daa_score(&self) -> Result<()> {
        self.rpc_api().stop_notify(self.listener_id(), Scope::VirtualDaaScoreChanged(VirtualDaaScoreChangedScope {})).await?;
        Ok(())
    }

    pub async fn ping(&self) -> bool {
        self.rpc_api().ping().await.is_ok()
    }

    pub async fn broadcast(&self) -> Result<()> {
        Ok(())
    }

    pub fn set_network_id(&self, network_id: NetworkId) -> Result<()> {
        if self.is_connected() {
            return Err(Error::NetworkTypeConnected);
        }
        self.utxo_processor().set_network_id(network_id);
        Ok(())
    }

    pub fn network_id(&self) -> Result<NetworkId> {
        self.utxo_processor().network_id()
    }

    pub fn address_prefix(&self) -> Result<kaspa_addresses::Prefix> {
        Ok(self.network_id()?.into())
    }

    pub fn default_port(&self) -> Result<Option<u16>> {
        let network_type = self.network_id()?;
        if let Some(wrpc_client) = self.wrpc_client() {
            let port = match wrpc_client.encoding() {
                WrpcEncoding::Borsh => network_type.default_borsh_rpc_port(),
                WrpcEncoding::SerdeJson => network_type.default_json_rpc_port(),
            };
            Ok(Some(port))
        } else {
            Ok(None)
        }
    }

    // pub async fn create_private_key_impl(self: &Arc<Wallet>, wallet_secret: Secret, payment_secret: Option<Secret>, save : ) -> Result<Mnemonic> {
    //     let store = Store::new(storage::DEFAULT_WALLET_FILE)?;
    //     let mnemonic = Mnemonic::create_random()?;
    //     let wallet = storage::local::Wallet::try_load(&store).await?;
    //     let mut payload = wallet.payload.decrypt::<Payload>(wallet_secret).unwrap();
    //     payload.as_mut().add_prv_key_data(mnemonic.clone(), payment_secret)?;
    //     Ok(mnemonic)
    // }

    // pub async fn create_private_key(self: &Arc<Wallet>, wallet_secret: Secret, payment_secret: Option<Secret>) -> Result<Mnemonic> {
    //     let mnemonic = Mnemonic::create_random()?;
    //     self.store.as_prv_key_data_store().store_key_data(&self.
    //     // let store = Store::default();
    //     // let mnemonic = Mnemonic::create_random()?;
    //     // let wallet = storage::local::Wallet::try_load(&store).await?;
    //     // let mut payload = wallet.payload.decrypt::<Payload>(wallet_secret).unwrap();
    //     // payload.as_mut().add_prv_key_data(mnemonic.clone(), payment_secret)?;
    //     Ok(mnemonic)
    // }

    pub async fn create_multisig_account(self: &Arc<Wallet>, args: MultisigCreateArgs) -> Result<Arc<dyn Account>> {
        let account_storage = self.inner.store.clone().as_account_store()?;
        let ctx: Arc<dyn AccessContextT> = Arc::new(AccessContext::new(args.wallet_secret));

        let settings = storage::Settings { is_visible: false, name: args.name, title: args.title };
        let mut xpub_keys = args.additional_xpub_keys;

        let account: Arc<dyn Account> = if args.prv_key_data_ids.is_not_empty() {
            let mut generated_xpubs = Vec::with_capacity(args.prv_key_data_ids.len());
            let mut prv_key_data_ids = Vec::with_capacity(args.prv_key_data_ids.len());
            for prv_key_data_id in args.prv_key_data_ids {
                let prv_key_data = self
                    .inner
                    .store
                    .as_prv_key_data_store()?
                    .load_key_data(&ctx, &prv_key_data_id)
                    .await?
                    .ok_or(Error::PrivateKeyNotFound(prv_key_data_id.to_hex()))?;
                let xpub_key = prv_key_data.create_xpub(None, AccountKind::MultiSig, 0).await?; // todo it can be done concurrently
                let xpub_prefix = kaspa_bip32::Prefix::XPUB;
                generated_xpubs.push(xpub_key.to_string(Some(xpub_prefix)));
                prv_key_data_ids.push(prv_key_data_id);
            }

            generated_xpubs.sort_unstable();
            xpub_keys.extend_from_slice(generated_xpubs.as_slice());
            xpub_keys.sort_unstable();
            let min_cosigner_index = xpub_keys.binary_search(generated_xpubs.first().unwrap()).unwrap() as u8;

            Arc::new(
                runtime::MultiSig::try_new(
                    self,
                    settings,
                    MultiSig::new(
                        Arc::new(xpub_keys),
                        Some(Arc::new(prv_key_data_ids)),
                        Some(min_cosigner_index),
                        args.minimum_signatures,
                        false,
                    ),
                    None,
                )
                .await?,
            )
        } else {
            Arc::new(
                runtime::MultiSig::try_new(
                    self,
                    settings,
                    MultiSig::new(Arc::new(xpub_keys), None, None, args.minimum_signatures, false),
                    None,
                )
                .await?,
            )
        };

        let stored_account = account.as_storable()?;

        account_storage.store_single(&stored_account, None).await?;
        self.inner.store.clone().commit(&ctx).await?;
        account.clone().start().await?;

        Ok(account)
    }

    pub async fn create_bip32_account(
        self: &Arc<Wallet>,
        prv_key_data_id: PrvKeyDataId,
        args: AccountCreateArgs,
    ) -> Result<Arc<dyn Account>> {
        let account_storage = self.inner.store.clone().as_account_store()?;
        let account_index = account_storage.clone().len(Some(prv_key_data_id)).await? as u64;

        let ctx: Arc<dyn AccessContextT> = Arc::new(AccessContext::new(args.wallet_secret));
        let prv_key_data = self
            .inner
            .store
            .as_prv_key_data_store()?
            .load_key_data(&ctx, &prv_key_data_id)
            .await?
            .ok_or(Error::PrivateKeyNotFound(prv_key_data_id.to_hex()))?;
        let xpub_key = prv_key_data.create_xpub(args.payment_secret.as_ref(), args.account_kind, account_index).await?;
        let xpub_prefix = kaspa_bip32::Prefix::XPUB;
        let xpub_keys = Arc::new(vec![xpub_key.to_string(Some(xpub_prefix))]);

        let bip32 = storage::Bip32::new(account_index, xpub_keys, false);

        let settings = storage::Settings { is_visible: false, name: None, title: None };
        let account: Arc<dyn Account> = Arc::new(runtime::Bip32::try_new(self, prv_key_data.id, settings, bip32, None).await?);
        let stored_account = account.as_storable()?;

        account_storage.store_single(&stored_account, None).await?;
        self.inner.store.clone().commit(&ctx).await?;
        account.clone().start().await?;

        Ok(account)
    }

    pub async fn create_wallet(self: &Arc<Wallet>, args: WalletCreateArgs) -> Result<Option<String>> {
        self.reset().await?;
        let ctx: Arc<dyn AccessContextT> = Arc::new(AccessContext::new(args.wallet_secret.clone()));
        self.inner.store.create(&ctx, args.into()).await?;
        let descriptor = self.inner.store.descriptor()?;
        self.inner.store.commit(&ctx).await?;
        Ok(descriptor)
    }

    pub async fn create_prv_key_data(self: &Arc<Wallet>, args: PrvKeyDataCreateArgs) -> Result<(PrvKeyDataId, Mnemonic)> {
        let ctx: Arc<dyn AccessContextT> = Arc::new(AccessContext::new(args.wallet_secret.clone()));
        let mnemonic = if let Some(mnemonic) = args.mnemonic.as_ref() {
            let mnemonic = mnemonic.to_string();
            Mnemonic::new(mnemonic, Language::English)?
        } else {
            Mnemonic::create_random()?
        };
        let prv_key_data = PrvKeyData::try_from((mnemonic.clone(), args.payment_secret.as_ref()))?;
        let prv_key_data_id = prv_key_data.id;
        let prv_key_data_store = self.inner.store.as_prv_key_data_store()?;
        prv_key_data_store.store(&ctx, prv_key_data).await?;
        self.inner.store.commit(&ctx).await?;
        Ok((prv_key_data_id, mnemonic))
    }

    pub async fn create_wallet_with_account(
        self: &Arc<Wallet>,
        wallet_args: WalletCreateArgs,
        account_args: AccountCreateArgs,
    ) -> Result<(Mnemonic, Option<String>, Arc<dyn Account>)> {
        self.reset().await?;

        let ctx: Arc<dyn AccessContextT> = Arc::new(AccessContext::new(account_args.wallet_secret));

        self.inner.store.create(&ctx, wallet_args.into()).await?;
        let descriptor = self.inner.store.descriptor()?;
        let xpub_prefix = kaspa_bip32::Prefix::XPUB;
        let mnemonic = Mnemonic::create_random()?;
        let account_index = 0;
        let prv_key_data = PrvKeyData::try_from((mnemonic.clone(), account_args.payment_secret.as_ref()))?;
        let xpub_key =
            prv_key_data.create_xpub(account_args.payment_secret.as_ref(), account_args.account_kind, account_index).await?;
        let xpub_keys = Arc::new(vec![xpub_key.to_string(Some(xpub_prefix))]);

        let bip32 = storage::Bip32::new(account_index, xpub_keys, false);

        let settings = storage::Settings { is_visible: false, name: None, title: None };
        let account: Arc<dyn Account> = Arc::new(runtime::Bip32::try_new(self, prv_key_data.id, settings, bip32, None).await?);
        let stored_account = account.as_storable()?;

        let prv_key_data_store = self.inner.store.as_prv_key_data_store()?;
        prv_key_data_store.store(&ctx, prv_key_data).await?;
        let account_store = self.inner.store.as_account_store()?;
        account_store.store_single(&stored_account, None).await?;
        self.inner.store.commit(&ctx).await?;

        self.select(Some(&account)).await?;
        Ok((mnemonic, descriptor, account))
    }

    // pub async fn dump_unencrypted(&self) -> Result<()> {
    //     Ok(())
    // }

    pub async fn get_account_by_id(self: &Arc<Self>, account_id: &AccountId) -> Result<Option<Arc<dyn Account>>> {
        if let Some(account) = self.active_accounts().get(account_id) {
            Ok(Some(account.clone()))
        } else {
            let account_storage = self.inner.store.as_account_store()?;
            let stored = account_storage.load_single(account_id).await?;
            if let Some((stored_account, stored_metadata)) = stored {
                let account = try_from_storage(self, stored_account, stored_metadata).await?;
                Ok(Some(account))
            } else {
                Ok(None)
            }
        }
    }

    pub async fn notify(&self, event: Events) -> Result<()> {
        self.multiplexer()
            .try_broadcast(Box::new(event))
            .map_err(|_| Error::Custom("multiplexer channel error during update_balance".to_string()))?;
        Ok(())
    }

    pub fn is_synced(&self) -> bool {
        self.utxo_processor().is_synced()
    }

    pub fn is_connected(&self) -> bool {
        self.utxo_processor().is_connected()
    }

    async fn handle_event(self: &Arc<Self>, event: Box<Events>) -> Result<()> {
        match &*event {
            Events::Pending { record, is_outgoing } | Events::Maturity { record, is_outgoing } => {
                // if `is_outgoint` is set, this means that this pending and maturity
                // event is for the change UTXOs of the outgoing transaction.
                if !is_outgoing {
                    self.store().as_transaction_record_store()?.store(&[record]).await?;
                }
            }

            Events::Reorg { record } | Events::External { record } | Events::Outgoing { record } => {
                self.store().as_transaction_record_store()?.store(&[record]).await?;
            }
            Events::SyncState { sync_state } => {
                if sync_state.is_synced() && self.is_open() {
                    self.reload().await?;
                }
            }
            _ => {}
        }

        Ok(())
    }

    async fn start_task(self: &Arc<Self>) -> Result<()> {
        let this = self.clone();
        let task_ctl_receiver = self.inner.task_ctl.request.receiver.clone();
        let task_ctl_sender = self.inner.task_ctl.response.sender.clone();
        let events = self.multiplexer().channel();

        spawn(async move {
            loop {
                select! {
                    _ = task_ctl_receiver.recv().fuse() => {
                        break;
                    },

                    msg = events.receiver.recv().fuse() => {
                        match msg {
                            Ok(event) => {
                                this.handle_event(event).await.unwrap_or_else(|e| log_error!("Wallet::handle_event() error: {}", e));
                            },
                            Err(err) => {
                                log_error!("Wallet: error while receiving multiplexer message: {err}");
                                log_error!("Suspending Wallet processing...");

                                break;
                            }
                        }
                    },
                }
            }

            task_ctl_sender.send(()).await.unwrap();
        });
        Ok(())
    }

    async fn stop_task(&self) -> Result<()> {
        self.inner.task_ctl.signal(()).await.expect("Wallet::stop_task() `signal` error");
        Ok(())
    }

    pub fn is_open(&self) -> bool {
        self.inner.store.is_open()
    }

    pub fn descriptor(&self) -> Result<Option<String>> {
        self.inner.store.descriptor()
    }

    pub async fn exists(&self, name: Option<&str>) -> Result<bool> {
        self.inner.store.exists(name).await
    }

    pub async fn keys(&self) -> Result<impl Stream<Item = Result<Arc<PrvKeyDataInfo>>>> {
        self.inner.store.as_prv_key_data_store()?.iter().await
    }

    pub async fn find_accounts_by_name_or_id(&self, pat: &str) -> Result<Vec<Arc<dyn Account>>> {
        let accounts = self.active_accounts().inner().values().cloned().collect::<Vec<_>>();
        let matches = accounts
            .into_iter()
            .filter(|account| {
                account.name().map(|name| name.starts_with(pat)).unwrap_or(false) || account.id().to_hex().starts_with(pat)
            })
            .collect::<Vec<_>>();
        Ok(matches)
    }

    pub async fn accounts(self: &Arc<Self>, filter: Option<PrvKeyDataId>) -> Result<impl Stream<Item = Result<Arc<dyn Account>>>> {
        let iter = self.inner.store.as_account_store().unwrap().iter(filter).await.unwrap();
        let wallet = self.clone();

        let stream = iter.then(move |stored| {
            let wallet = wallet.clone();

            async move {
                let (stored_account, stored_metadata) = stored.unwrap();
                if let Some(account) = wallet.active_accounts().get(&stored_account.id) {
                    // log_trace!("fetching active account: {}", account.id);
                    Ok(account)
                } else {
                    let account = try_from_storage(&wallet, stored_account, stored_metadata).await?;
                    log_info!("starting new active account instance {}", account.id());
                    account.clone().start().await?;
                    Ok(account)
                }
            }
        });

        Ok(Box::pin(stream))
    }

    pub async fn import_gen0_keydata(self: &Arc<Wallet>, import_secret: Secret, wallet_secret: Secret) -> Result<Arc<dyn Account>> {
        let keydata = load_v0_keydata(&import_secret).await?;

        //workflow_log::log_info!("keydata: {:?}", keydata);

        let ctx: Arc<dyn AccessContextT> = Arc::new(AccessContext::new(wallet_secret));

        let mnemonic = Mnemonic::new(keydata.mnemonic.trim(), Language::English)?;
        let prv_key_data = PrvKeyData::try_new_from_mnemonic(mnemonic, None)?;
        let prv_key_data_store = self.inner.store.as_prv_key_data_store()?;
        if prv_key_data_store.load_key_data(&ctx, &prv_key_data.id).await?.is_some() {
            return Err(Error::PrivateKeyAlreadyExists(prv_key_data.id.to_hex()));
        }

        // TODO: xpub_keys
        let xpub_keys = Arc::new(vec![]);
        let data = storage::Legacy::new(xpub_keys);
        let settings = storage::Settings::default();
        let account = Arc::new(runtime::account::Legacy::try_new(self, prv_key_data.id, settings, data, None).await?);

        let account_store = self.inner.store.as_account_store()?;

        let stored_account = account.as_storable()?;

        // store private key
        prv_key_data_store.store(&ctx, prv_key_data).await?;
        // store account
        account_store.store_single(&stored_account, None).await?;
        // flush to storage
        self.inner.store.commit(&ctx).await?;
        // activate account (add it to wallet active account list)
        account.clone().start().await?;

        Ok(account)
    }

    pub async fn import_gen1_keydata(self: &Arc<Wallet>, secret: Secret) -> Result<()> {
        let _keydata = load_v1_keydata(&secret).await?;

        Ok(())
    }

    pub async fn import_with_mnemonic(
        self: &Arc<Wallet>,
        wallet_secret: Secret,
        payment_secret: Option<&Secret>,
        mnemonic: Mnemonic,
        account_kind: AccountKind,
    ) -> Result<Arc<dyn Account>> {
        let prv_key_data = storage::PrvKeyData::try_new_from_mnemonic(mnemonic, payment_secret)?;
        let prv_key_data_store = self.store().as_prv_key_data_store()?;
        let ctx: Arc<dyn AccessContextT> = Arc::new(AccessContext::new(wallet_secret));
        if prv_key_data_store.load_key_data(&ctx, &prv_key_data.id).await?.is_some() {
            return Err(Error::PrivateKeyAlreadyExists(prv_key_data.id.to_hex()));
        }

        let account: Arc<dyn Account> = match account_kind {
            AccountKind::Bip32 => {
                let account_index = 0;
                let xpub_key = prv_key_data.create_xpub(payment_secret, account_kind, account_index).await?;
                let xpub_keys = Arc::new(vec![xpub_key.to_string(Some(kaspa_bip32::Prefix::KPUB))]);
                let ecdsa = false;
                // ---

                let data = storage::Bip32::new(account_index, xpub_keys, ecdsa);
                let settings = storage::Settings::default();
                Arc::new(runtime::account::Bip32::try_new(self, prv_key_data.id, settings, data, None).await?)
                // account
            }
            AccountKind::Legacy => {
                // TODO xpub_keys
                let xpub_keys = Arc::new(vec![]);
                // ---

                let data = storage::Legacy::new(xpub_keys);
                let settings = storage::Settings::default();
                Arc::new(runtime::account::Legacy::try_new(self, prv_key_data.id, settings, data, None).await?)
            }
            _ => {
                return Err(Error::AccountKindFeature);
            }
        };

        let stored_account = account.as_storable()?;
        let account_store = self.inner.store.as_account_store()?;
        prv_key_data_store.store(&ctx, prv_key_data).await?;
        account_store.store_single(&stored_account, None).await?;
        self.inner.store.commit(&ctx).await?;
        account.clone().start().await?;

        Ok(account)
    }

    pub async fn import_multisig_with_mnemonic(
        self: &Arc<Wallet>,
        wallet_secret: Secret,
        mnemonics_secrets: Vec<(Mnemonic, Option<Secret>)>,
        minimum_signatures: u16,
        mut additional_xpub_keys: Vec<String>,
    ) -> Result<Arc<dyn Account>> {
        let ctx: Arc<dyn AccessContextT> = Arc::new(AccessContext::new(wallet_secret));

        let mut generated_xpubs = Vec::with_capacity(mnemonics_secrets.len());
        let mut prv_key_data_ids = Vec::with_capacity(mnemonics_secrets.len());
        let prv_key_data_store = self.store().as_prv_key_data_store()?;

        for (mnemonic, payment_secret) in mnemonics_secrets {
            let prv_key_data = storage::PrvKeyData::try_new_from_mnemonic(mnemonic, payment_secret.as_ref())?;
            if prv_key_data_store.load_key_data(&ctx, &prv_key_data.id).await?.is_some() {
                return Err(Error::PrivateKeyAlreadyExists(prv_key_data.id.to_hex()));
            }
            let xpub_key = prv_key_data.create_xpub(payment_secret.as_ref(), AccountKind::MultiSig, 0).await?; // todo it can be done concurrently
            let xpub_prefix = kaspa_bip32::Prefix::XPUB;
            generated_xpubs.push(xpub_key.to_string(Some(xpub_prefix)));
            prv_key_data_ids.push(prv_key_data.id);
            prv_key_data_store.store(&ctx, prv_key_data).await?;
        }

        generated_xpubs.sort_unstable();
        additional_xpub_keys.extend_from_slice(generated_xpubs.as_slice());
        let mut xpub_keys = additional_xpub_keys;
        xpub_keys.sort_unstable();
        let min_cosigner_index = xpub_keys.binary_search(generated_xpubs.first().unwrap()).unwrap() as u8;

        let account: Arc<dyn Account> = Arc::new(
            runtime::MultiSig::try_new(
                self,
                storage::Settings::default(),
                MultiSig::new(
                    Arc::new(xpub_keys),
                    Some(Arc::new(prv_key_data_ids)),
                    Some(min_cosigner_index),
                    minimum_signatures,
                    false,
                ),
                None,
            )
            .await?,
        );

        let stored_account = account.as_storable()?;
        self.inner.store.clone().as_account_store()?.store_single(&stored_account, None).await?;
        self.inner.store.clone().commit(&ctx).await?;
        account.clone().start().await?;

        Ok(account)
    }
}

use workflow_core::channel::Receiver;
#[async_trait]
impl WalletApi for Wallet {
    async fn register_notifications(self: Arc<Self>, _channel: Receiver<WalletNotification>) -> Result<u64> {
        todo!()
    }
    async fn unregister_notifications(self: Arc<Self>, _channel_id: u64) -> Result<()> {
        todo!()
    }

    async fn connection_status_call(self: Arc<Self>, _request: ConnectionStatusRequest) -> Result<ConnectionStatusResponse> {
        todo!()
    }

    // -------------------------------------------------------------------------------------

    async fn connection_settings_get_call(
        self: Arc<Self>,
        _request: ConnectionSettingsGetRequest,
    ) -> Result<ConnectionSettingsGetResponse> {
        todo!()
    }

    async fn connection_settings_set_call(
        self: Arc<Self>,
        _request: ConnectionSettingsSetRequest,
    ) -> Result<ConnectionSettingsSetResponse> {
        todo!()
    }

    // -------------------------------------------------------------------------------------

    async fn ping_call(self: Arc<Self>, request: PingRequest) -> Result<PingResponse> {
        log_info!("Wallet received ping request '{}' (should be 1)...", request.v);
        Ok(PingResponse { v: request.v + 1 })
    }

    async fn wallet_enumerate_call(self: Arc<Self>, _request: WalletEnumerateRequest) -> Result<WalletEnumerateResponse> {
        let wallet_list = self.store().wallet_list().await?;
        Ok(WalletEnumerateResponse { wallet_list })
    }

    async fn wallet_create_call(self: Arc<Self>, request: WalletCreateRequest) -> Result<WalletCreateResponse> {
        let WalletCreateRequest { wallet_args, prv_key_data_args, account_args } = request;

        // suspend commits for multiple operations
        self.store().batch().await?;

        let wallet_secret = wallet_args.wallet_secret.clone();

        let descriptor = self.create_wallet(wallet_args).await?;
        let (prv_key_data_id, mnemonic) = self.create_prv_key_data(prv_key_data_args).await?;
        let _account = self.create_bip32_account(prv_key_data_id, account_args).await?;

        // flush data to storage
        let access_ctx: Arc<dyn AccessContextT> = Arc::new(AccessContext::new(wallet_secret));
        self.store().flush(&access_ctx).await?;

        Ok(WalletCreateResponse {
            mnemonic: mnemonic.phrase_string(),
            descriptor,
            // - TODO account info serialization
            // account: Some(account.as_storable()?),
        })
    }

    async fn wallet_open_call(self: Arc<Self>, request: WalletOpenRequest) -> Result<WalletOpenResponse> {
        let WalletOpenRequest { wallet_secret, file_name } = request;

        self.load(wallet_secret, file_name).await?;
        Ok(WalletOpenResponse {})
    }

    async fn wallet_close_call(self: Arc<Self>, _request: WalletCloseRequest) -> Result<WalletCloseResponse> {
        self.close().await?;
        Ok(WalletCloseResponse {})
    }

    async fn prv_key_data_create_call(self: Arc<Self>, request: PrvKeyDataCreateRequest) -> Result<PrvKeyDataCreateResponse> {
        let PrvKeyDataCreateRequest { prv_key_data_args, fetch_mnemonic } = request;

        let (prv_key_data_id, mnemonic) = self.create_prv_key_data(prv_key_data_args).await?;

        Ok(PrvKeyDataCreateResponse { mnemonic: fetch_mnemonic.then_some(mnemonic.phrase_string()), prv_key_data_id })
    }

    async fn prv_key_data_remove_call(self: Arc<Self>, _request: PrvKeyDataRemoveRequest) -> Result<PrvKeyDataRemoveResponse> {
        return Err(Error::NotImplemented);
    }

    async fn prv_key_data_get_call(self: Arc<Self>, request: PrvKeyDataGetRequest) -> Result<PrvKeyDataGetResponse> {
        let PrvKeyDataGetRequest { prv_key_data_id, wallet_secret } = request;

        let access_ctx: Arc<dyn AccessContextT> = Arc::new(AccessContext::new(wallet_secret));
        let prv_key_data = self.store().as_prv_key_data_store()?.load_key_data(&access_ctx, &prv_key_data_id).await?;

        Ok(PrvKeyDataGetResponse { prv_key_data })
    }

    async fn account_enumerate_call(self: Arc<Self>, _request: AccountEnumerateRequest) -> Result<AccountEnumerateResponse> {
        let accounts = self.accounts(None).await?.try_collect::<Vec<_>>().await?;
        let descriptors = accounts.iter().map(|account| account.descriptor().unwrap()).collect::<Vec<_>>();
        Ok(AccountEnumerateResponse { descriptors })
    }

    async fn account_create_call(self: Arc<Self>, request: AccountCreateRequest) -> Result<AccountCreateResponse> {
        let AccountCreateRequest { prv_key_data_id, account_args } = request;

        if !matches!(account_args.account_kind, AccountKind::Bip32) {
            return Err(Error::NotImplemented);
        }

        let _account = self.create_bip32_account(prv_key_data_id, account_args).await?;
        // - TODO account info serialization
        Ok(AccountCreateResponse {})
    }

    async fn account_import_call(self: Arc<Self>, _request: AccountImportRequest) -> Result<AccountImportResponse> {
        // TODO handle account imports
        return Err(Error::NotImplemented);
    }

    async fn account_get_call(self: Arc<Self>, request: AccountGetRequest) -> Result<AccountGetResponse> {
        let AccountGetRequest { account_id } = request;
        let account = self.get_account_by_id(&account_id).await?.ok_or(Error::AccountNotFound(account_id))?;
        let descriptor = account.descriptor().unwrap();
        Ok(AccountGetResponse { descriptor })
    }

    async fn account_create_new_address_call(
        self: Arc<Self>,
        request: AccountCreateNewAddressRequest,
    ) -> Result<AccountCreateNewAddressResponse> {
        let AccountCreateNewAddressRequest { account_id } = request;

        let account = self.get_account_by_id(&account_id).await?.ok_or(Error::AccountNotFound(account_id))?;
        let address = account.as_derivation_capable()?.new_receive_address().await?;
        Ok(AccountCreateNewAddressResponse { address })
    }

    async fn account_send_call(self: Arc<Self>, request: AccountSendRequest) -> Result<AccountSendResponse> {
        let AccountSendRequest { task_id: _, account_id, wallet_secret, payment_secret, destination, priority_fee_sompi, payload } =
            request;

        let account = self.get_account_by_id(&account_id).await?.ok_or(Error::AccountNotFound(account_id))?;

        let abortable = Abortable::new();
        let (generator_summary, transaction_ids) =
            account.send(destination, priority_fee_sompi, payload, wallet_secret, payment_secret, &abortable, None).await?;

        Ok(AccountSendResponse { generator_summary, transaction_ids })
    }

    async fn account_estimate_call(self: Arc<Self>, request: AccountEstimateRequest) -> Result<AccountEstimateResponse> {
        let AccountEstimateRequest { task_id: _, account_id, destination, priority_fee_sompi, payload } = request;

        let account = self.get_account_by_id(&account_id).await?.ok_or(Error::AccountNotFound(account_id))?;

        let abortable = Abortable::new();
        let generator_summary = account.estimate(destination, priority_fee_sompi, payload, &abortable).await?;

        Ok(AccountEstimateResponse { generator_summary })
    }

    async fn transaction_data_get_call(self: Arc<Self>, request: TransactionDataGetRequest) -> Result<TransactionDataGetResponse> {
        let TransactionDataGetRequest { account_id, network_id, filter, start, end } = request;

        if start > end {
            return Err(Error::InvalidRange(start, end));
        }

        let binding = Binding::Account(account_id);
        let store = self.store().as_transaction_record_store()?;
        let start = start as usize;
        let end = end as usize;
        let transactions = store.load_range(&binding, &network_id, filter, std::ops::Range { start, end }).await?;

        Ok(TransactionDataGetResponse { transactions })
    }

    async fn address_book_enumerate_call(
        self: Arc<Self>,
        _request: AddressBookEnumerateRequest,
    ) -> Result<AddressBookEnumerateResponse> {
        return Err(Error::NotImplemented);
    }
}

#[cfg(not(target_arch = "wasm32"))]
#[cfg(test)]
mod test {
    use std::{str::FromStr, thread::sleep, time};

    use super::*;
    use crate::utxo::{UtxoContext, UtxoContextBinding, UtxoIterator};
    use kaspa_addresses::{Address, Prefix, Version};
    use kaspa_bip32::{ChildNumber, ExtendedPrivateKey, SecretKey};
    use kaspa_consensus_core::subnets::SUBNETWORK_ID_NATIVE;
    use kaspa_consensus_wasm::{sign_transaction, SignableTransaction, Transaction, TransactionInput, TransactionOutput};
    use kaspa_txscript::pay_to_address_script;
    use workflow_rpc::client::ConnectOptions;

    async fn create_utxos_context_with_addresses(
        rpc: Arc<DynRpcApi>,
        addresses: Vec<Address>,
        current_daa_score: u64,
        core: &UtxoProcessor,
    ) -> Result<UtxoContext> {
        let utxos = rpc.get_utxos_by_addresses(addresses).await?;
        let utxo_context = UtxoContext::new(core, UtxoContextBinding::default());
        let entries = utxos.into_iter().map(|entry| entry.into()).collect::<Vec<_>>();
        for entry in entries.into_iter() {
            utxo_context.insert(entry, current_daa_score).await?;
        }
        Ok(utxo_context)
    }

    #[allow(dead_code)]
    // #[tokio::test]
    async fn wallet_test() -> Result<()> {
        println!("Creating wallet...");
        let resident_store = Wallet::resident_store()?;
        let wallet = Arc::new(Wallet::try_new(resident_store, None)?);
        // let stored_accounts = vec![StoredWalletAccount{
        //     private_key_index: 0,
        //     account_kind: crate::storage::AccountKind::Bip32,
        //     name: "Default Account".to_string(),
        //     title: "Default Account".to_string(),
        // }];
        // let utxo_db_ctx = wallet.utxo_db_core().ctx(self)
        // wallet.load_accounts(stored_accounts);

        let rpc_api = wallet.rpc_api();
        // let utxo_processor = UtxoProcessor::new(rpc, None);
        let utxo_processor = wallet.utxo_processor();

        let wrpc_client = wallet.wrpc_client().expect("Unable to obtain wRPC client");

        let info = rpc_api.get_block_dag_info().await?;
        let current_daa_score = info.virtual_daa_score;

        let _connect_result = wrpc_client.connect(ConnectOptions::fallback()).await;
        //println!("connect_result: {_connect_result:?}");

        let _result = wallet.start().await;
        //println!("wallet.task(): {_result:?}");
        let result = wallet.get_info().await;
        println!("wallet.get_info(): {result:#?}");

        let address = Address::try_from("kaspatest:qz7ulu4c25dh7fzec9zjyrmlhnkzrg4wmf89q7gzr3gfrsj3uz6xjceef60sd")?;

        let utxo_context =
            self::create_utxos_context_with_addresses(rpc_api.clone(), vec![address.clone()], current_daa_score, utxo_processor)
                .await?;

        let utxo_set_balance = utxo_context.calculate_balance().await;
        println!("get_utxos_by_addresses: {utxo_set_balance:?}");

        // let mut ctx = utxo_set.create_selection_context();
        // let mut ctx = UtxoSelectionContext::new(utxo_set);

        // #[allow(deprecated)]
        // let selected_entries = ctx.select(100_000)?;

        // let utxo_selection = utxo_set.select(100000, UtxoOrdering::AscendingAmount, true).await?;

        //let payload = vec![];
        let to_address = Address::try_from("kaspatest:qpakxqlesqywgkq7rg4wyhjd93kmw7trkl3gpa3vd5flyt59a43yyn8vu0w8c")?;
        //let outputs = Outputs { outputs: vec![Output::new(to_address, 100000, None)] };
        //let vtx = VirtualTransaction::new(utxo_selection, &outputs, payload);

        let mut iter = UtxoIterator::new(&utxo_context);

        // let UtxoEntryReference { utxo }
        let utxo = iter.next().unwrap();
        //vtx.sign();
        let utxo = (*utxo.utxo).clone();
        //utxo.utxo_entry.is_coinbase = false;
        let selected_entries = vec![utxo];

        let entries = &selected_entries;

        let inputs = selected_entries
            .iter()
            .enumerate()
            .map(|(sequence, utxo)| TransactionInput::new(utxo.outpoint.clone(), vec![], sequence as u64, 0))
            .collect::<Vec<TransactionInput>>();

        let tx = Transaction::new(
            0,
            inputs,
            vec![
                TransactionOutput::new(1000, &pay_to_address_script(&to_address)),
                // TransactionOutput::new() { value: 1000, script_public_key: pay_to_address_script(&to_address) },
                //TransactionOutput { value: 300, script_public_key: ScriptPublicKey::new(0, script_pub_key.clone()) },
            ],
            0,
            SUBNETWORK_ID_NATIVE,
            0,
            vec![],
        )?;

        let mtx = SignableTransaction::new(tx, (*entries).clone().into());

        let derivation_path =
            gen1::WalletDerivationManager::build_derivate_path(false, 0, None, Some(kaspa_bip32::AddressType::Receive))?;

        let xprv = "kprv5y2qurMHCsXYrNfU3GCihuwG3vMqFji7PZXajMEqyBkNh9UZUJgoHYBLTKu1eM4MvUtomcXPQ3Sw9HZ5ebbM4byoUciHo1zrPJBQfqpLorQ";
        //let (xkey, _attrs) = WalletAccount::create_extended_key_from_xprv(xprv, false, 0).await?;

        let xkey = ExtendedPrivateKey::<SecretKey>::from_str(xprv)?.derive_path(derivation_path)?;

        let xkey = xkey.derive_child(ChildNumber::new(0, false)?)?;

        // address test
        let address_test = Address::new(Prefix::Testnet, Version::PubKey, &xkey.public_key().to_bytes()[1..]);
        let address_str: String = address_test.clone().into();
        assert_eq!(address, address_test, "Address dont match");
        println!("address: {address_str}");

        let private_keys = vec![
            //xkey.private_key().into()
            xkey.to_bytes(),
        ];

        println!("mtx: {mtx:?}");

        //let signer = Signer::new(private_keys)?;
        let mtx = sign_transaction(mtx, private_keys, true)?;
        //println!("mtx: {mtx:?}");

        let utxo_context =
            self::create_utxos_context_with_addresses(rpc_api.clone(), vec![to_address.clone()], current_daa_score, utxo_processor)
                .await?;
        let to_balance = utxo_context.calculate_balance().await;
        println!("to address balance before tx submit: {to_balance:?}");

        let result = rpc_api.submit_transaction(mtx.into(), false).await?;

        println!("tx submit result, {:?}", result);
        println!("sleep for 5s...");
        sleep(time::Duration::from_millis(5000));
        let utxo_context =
            self::create_utxos_context_with_addresses(rpc_api.clone(), vec![to_address.clone()], current_daa_score, utxo_processor)
                .await?;
        let to_balance = utxo_context.calculate_balance().await;
        println!("to address balance after tx submit: {to_balance:?}");

        Ok(())
    }
}<|MERGE_RESOLUTION|>--- conflicted
+++ resolved
@@ -85,9 +85,6 @@
     }
 }
 
-<<<<<<< HEAD
-#[derive(Clone, Debug, Serialize, Deserialize, BorshSerialize, BorshDeserialize, BorshSchema)]
-=======
 #[derive(Clone, Debug)]
 pub struct MultisigCreateArgs {
     pub prv_key_data_ids: Vec<PrvKeyDataId>,
@@ -98,8 +95,7 @@
     pub minimum_signatures: u16,
 }
 
-#[derive(Clone)]
->>>>>>> 204398e8
+#[derive(Clone, Debug, Serialize, Deserialize, BorshSerialize, BorshDeserialize, BorshSchema)]
 pub struct AccountCreateArgs {
     pub name: Option<String>,
     pub title: Option<String>,
@@ -1234,7 +1230,7 @@
         // address test
         let address_test = Address::new(Prefix::Testnet, Version::PubKey, &xkey.public_key().to_bytes()[1..]);
         let address_str: String = address_test.clone().into();
-        assert_eq!(address, address_test, "Address dont match");
+        assert_eq!(address, address_test, "Addresses don't match");
         println!("address: {address_str}");
 
         let private_keys = vec![
