--- conflicted
+++ resolved
@@ -15,11 +15,7 @@
 
 use crate::storage::{AccountKind, Encryptable};
 
-<<<<<<< HEAD
 #[derive(Default, Clone, Copy, PartialEq, Eq, Hash, Ord, PartialOrd, BorshSerialize, BorshDeserialize)]
-=======
-#[derive(Default, Clone, Copy, PartialEq, Eq, Hash, BorshSerialize, Ord, PartialOrd)]
->>>>>>> 204398e8
 pub struct KeyDataId(pub(crate) [u8; 8]);
 
 impl KeyDataId {
