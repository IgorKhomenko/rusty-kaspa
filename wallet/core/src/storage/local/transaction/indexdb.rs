//!
//! Web browser IndexedDB implementation of the transaction storage.
//!

use crate::imports::*;
use crate::result::Result;
use crate::storage::interface::{StorageStream, TransactionRangeResult};
use crate::storage::TransactionRecord;
use crate::storage::{Binding, TransactionKind, TransactionRecordStore};
use indexed_db_futures::prelude::*;
use itertools::Itertools;
use js_sys::{Date, Uint8Array};
use workflow_core::task::call_async_no_send;

const TRANSACTIONS_STORE_NAME: &str = "transactions";
const TRANSACTIONS_STORE_ID_INDEX: &str = "id";
const TRANSACTIONS_STORE_TIMESTAMP_INDEX: &str = "timestamp";
const TRANSACTIONS_STORE_DATA_INDEX: &str = "data";

const ENCRYPTION_KIND: EncryptionKind = EncryptionKind::XChaCha20Poly1305;

pub struct Inner {
    known_databases: HashMap<String, HashSet<String>>,
}

impl Inner {
    async fn open_db(&self, db_name: String) -> Result<IdbDatabase> {
        call_async_no_send!(async move {
            let mut db_req: OpenDbRequest = IdbDatabase::open_u32(&db_name, 1)
                .map_err(|err| Error::Custom(format!("Failed to open indexdb database {:?}", err)))?;

            fn on_upgrade_needed(evt: &IdbVersionChangeEvent) -> Result<(), JsValue> {
                // Check if the object store exists; create it if it doesn't
                if !evt.db().object_store_names().any(|n| n == TRANSACTIONS_STORE_NAME) {
                    let object_store = evt.db().create_object_store(TRANSACTIONS_STORE_NAME)?;
                    object_store.create_index_with_params(
                        TRANSACTIONS_STORE_ID_INDEX,
                        &IdbKeyPath::str(TRANSACTIONS_STORE_ID_INDEX),
                        IdbIndexParameters::new().unique(true),
                    )?;
                    object_store.create_index_with_params(
                        TRANSACTIONS_STORE_TIMESTAMP_INDEX,
                        &IdbKeyPath::str(TRANSACTIONS_STORE_TIMESTAMP_INDEX),
                        IdbIndexParameters::new().unique(false),
                    )?;
                    object_store.create_index_with_params(
                        TRANSACTIONS_STORE_DATA_INDEX,
                        &IdbKeyPath::str(TRANSACTIONS_STORE_DATA_INDEX),
                        IdbIndexParameters::new().unique(false),
                    )?;
                }
                Ok(())
            }

            db_req.set_on_upgrade_needed(Some(on_upgrade_needed));

            db_req.await.map_err(|err| Error::Custom(format!("Open database request failed for indexdb database {:?}", err)))
        })
    }
}

pub struct TransactionStore {
    inner: Arc<Mutex<Arc<Inner>>>,
    // name: String,
}

impl TransactionStore {
    pub fn new(_name: &str) -> TransactionStore {
        TransactionStore {
            inner: Arc::new(Mutex::new(Arc::new(Inner { known_databases: HashMap::default() }))),
            // name: name.to_string(),
        }
    }

    #[inline(always)]
    fn inner(&self) -> MutexGuard<Arc<Inner>> {
        self.inner.lock().unwrap()
    }

    pub fn make_db_name(&self, binding: &str, network_id: &str) -> String {
        // format!("{}_{}_{}", self.name, binding, network_id)
        format!("{}_{}", binding, network_id)
    }

    pub fn database_is_registered(&self, binding: &str, network_id: &str) -> bool {
        let inner = self.inner();
        if let Some(network_ids) = inner.known_databases.get(binding) {
            network_ids.contains(network_id)
        } else {
            false
        }
    }

    pub async fn register_database(&self, binding: &str, network_id: &str) -> Result<()> {
        let db_name = self.make_db_name(binding, network_id);

        let inner = self.inner().clone();

        inner.open_db(db_name).await?;

        let mut inner = self.inner();

        let mut known_databases = inner.known_databases.clone();

        if let Some(network_ids) = known_databases.get_mut(binding) {
            network_ids.insert(network_id.to_string());
        } else {
            let mut network_ids = HashSet::new();
            network_ids.insert(network_id.to_string());
            known_databases.insert(binding.to_string(), network_ids);
        }

        *inner = Arc::new(Inner { known_databases });

        Ok(())
    }

    #[allow(dead_code)]
    async fn ensure_database(&self, binding: &Binding, network_id: &NetworkId) -> Result<()> {
        let binding_hex = binding.to_hex();
        let network_id = network_id.to_string();
        if !self.database_is_registered(&binding_hex, &network_id) {
            // - TODO
            self.register_database(&binding_hex, &network_id).await?;
        }
        Ok(())
    }
}

#[async_trait]
impl TransactionRecordStore for TransactionStore {
    async fn transaction_id_iter(&self, binding: &Binding, network_id: &NetworkId) -> Result<StorageStream<Arc<TransactionId>>> {
        Ok(Box::pin(TransactionIdStream::try_new(self, binding, network_id).await?))
    }

    async fn transaction_data_iter(&self, binding: &Binding, network_id: &NetworkId) -> Result<StorageStream<Arc<TransactionRecord>>> {
        Ok(Box::pin(TransactionRecordStream::try_new(self, binding, network_id).await?))
    }

    async fn load_single(&self, binding: &Binding, network_id: &NetworkId, id: &TransactionId) -> Result<Arc<TransactionRecord>> {
        let binding_str = binding.to_hex();
        let network_id_str = network_id.to_string();
        let id_str = id.to_string();
        let db_name = self.make_db_name(&binding_str, &network_id_str);

        let inner_guard = self.inner.clone();
        let inner = inner_guard.lock().unwrap().clone();

        call_async_no_send!(async move {
            let db = inner.open_db(db_name).await?;

            let idb_tx = db
                .transaction_on_one_with_mode(TRANSACTIONS_STORE_NAME, IdbTransactionMode::Readonly)
                .map_err(|err| Error::Custom(format!("Failed to open indexdb transaction for reading {:?}", err)))?;
            let store = idb_tx
                .object_store(TRANSACTIONS_STORE_NAME)
                .map_err(|err| Error::Custom(format!("Failed to open indexdb object store for reading {:?}", err)))?;

            let js_value: JsValue = store
                .get_owned(&id_str)
                .map_err(|err| Error::Custom(format!("Failed to get transaction record from indexdb {:?}", err)))?
                .await
                .map_err(|err| Error::Custom(format!("Failed to get transaction record from indexdb {:?}", err)))?
                .ok_or_else(|| Error::Custom("Transaction record not found in indexdb".to_string()))?;

            let transaction_record = transaction_record_from_js_value(&js_value, None)
                .map_err(|err| Error::Custom(format!("Failed to deserialize transaction record from indexdb {:?}", err)))?;

            Ok(Arc::new(transaction_record))
        })
    }

    async fn load_multiple(
        &self,
        binding: &Binding,
        network_id: &NetworkId,
        ids: &[TransactionId],
    ) -> Result<Vec<Arc<TransactionRecord>>> {
        let binding_str = binding.to_hex();
        let network_id_str = network_id.to_string();
        let db_name = self.make_db_name(&binding_str, &network_id_str);

        let id_strs = ids.iter().map(|id| id.to_string()).collect::<Vec<_>>();

        let inner_guard = self.inner.clone();
        let inner = inner_guard.lock().unwrap().clone();

        call_async_no_send!(async move {
            let db = inner.open_db(db_name).await?;

            let idb_tx = db
                .transaction_on_one_with_mode(TRANSACTIONS_STORE_NAME, IdbTransactionMode::Readonly)
                .map_err(|err| Error::Custom(format!("Failed to open indexdb transaction for reading {:?}", err)))?;
            let store = idb_tx
                .object_store(TRANSACTIONS_STORE_NAME)
                .map_err(|err| Error::Custom(format!("Failed to open indexdb object store for reading {:?}", err)))?;

            let mut transaction_records = Vec::with_capacity(id_strs.len());
            for id_str in id_strs {
                let js_value: JsValue = store
                    .get_owned(&id_str)
                    .map_err(|err| Error::Custom(format!("Failed to get transaction record from indexdb {:?}", err)))?
                    .await
                    .map_err(|err| Error::Custom(format!("Failed to get transaction record from indexdb {:?}", err)))?
                    .ok_or_else(|| Error::Custom("Transaction record not found in indexdb".to_string()))?;

                let transaction_record = transaction_record_from_js_value(&js_value, None)
                    .map_err(|err| Error::Custom(format!("Failed to deserialize transaction record from indexdb {:?}", err)))?;
                transaction_records.push(Arc::new(transaction_record));
            }

            Ok(transaction_records)
        })
    }

    async fn load_range(
        &self,
        binding: &Binding,
        network_id: &NetworkId,
        _filter: Option<Vec<TransactionKind>>,
        range: std::ops::Range<usize>,
    ) -> Result<TransactionRangeResult> {
        log_info!("DEBUG IDB: Loading transaction records for range {:?}", range);

        let binding_str = binding.to_hex();
        let network_id_str = network_id.to_string();
        let db_name = self.make_db_name(&binding_str, &network_id_str);

        let inner = self.inner().clone();

        call_async_no_send!(async move {
            let db = inner.open_db(db_name).await?;

            let idb_tx = db
                .transaction_on_one_with_mode(TRANSACTIONS_STORE_NAME, IdbTransactionMode::Readonly)
                .map_err(|err| Error::Custom(format!("Failed to open indexdb transaction for reading {:?}", err)))?;

            let store = idb_tx
                .object_store(TRANSACTIONS_STORE_NAME)
                .map_err(|err| Error::Custom(format!("Failed to open indexdb object store for reading {:?}", err)))?;

            let total = store
                .count()
                .map_err(|err| Error::Custom(format!("Failed to count indexdb records {:?}", err)))?
                .await
                .map_err(|err| Error::Custom(format!("Failed to count indexdb records from future {:?}", err)))?;
<<<<<<< HEAD
            let binding = store
                .index(TRANSACTIONS_STORE_TIMESTAMP_INDEX)
                .map_err(|err| Error::Custom(format!("Failed to open indexdb indexed store cursor {:?}", err)))?;
            let cursor = binding
                .open_cursor_with_range_and_direction(&JsValue::NULL, web_sys::IdbCursorDirection::Prev)
=======
            let cursor = store
                .open_cursor()
>>>>>>> 7830dbbd
                .map_err(|err| Error::Custom(format!("Failed to open indexdb store cursor for reading {:?}", err)))?;
            let mut records = vec![];
            let cursor = cursor.await.map_err(|err| Error::Custom(format!("Failed to open indexdb store cursor {:?}", err)))?;

            if let Some(cursor) = cursor {
                if range.start > 0 {
                    let res = cursor
                        .advance(range.start as u32)
                        .map_err(|err| Error::Custom(format!("Unable to advance indexdb cursor {:?}", err)))?
                        .await;
                    let _res = res.map_err(|err| Error::Custom(format!("Unable to advance indexdb cursor future {:?}", err)))?;
                    // if !res {
                    //     //return Err(Error::Custom(format!("Unable to advance indexdb cursor future {:?}", err)));
                    // }
                }

                let count = range.end - range.start;

                loop {
                    if records.len() < count {
                        records.push(cursor.value());
                        if let Ok(b) = cursor.continue_cursor() {
                            match b.await {
                                Ok(b) => {
                                    if !b {
                                        break;
                                    }
                                }
                                Err(err) => {
                                    log_info!("DEBUG IDB: Loading transaction error,  cursor.continue_cursor() {:?}", err);
                                    break;
                                }
                            }
                        } else {
                            break;
                        }
                    } else {
                        break;
                    }
                }
            }

            let transactions = records
                .iter()
                .filter_map(|js_value| match transaction_record_from_js_value(js_value, None) {
                    Ok(transaction_record) => Some(Arc::new(transaction_record)),
                    Err(err) => {
                        log_error!("Failed to deserialize transaction record from indexdb {:?}", err);
                        None
                    }
                })
                .collect::<Vec<_>>();

            //let total = transactions.len() as u64;
            Ok(TransactionRangeResult { transactions, total: total.into() })
        })
    }

    async fn store(&self, transaction_records: &[&TransactionRecord]) -> Result<()> {
        struct StorableItem {
            db_name: String,
            id: String,
            js_value: JsValue,
        }

        let items = transaction_records
            .iter()
            .map(|transaction_record| {
                let binding_str = transaction_record.binding.to_hex();
                let network_id_str = transaction_record.network_id.to_string();
                let db_name = self.make_db_name(&binding_str, &network_id_str);

                let id = transaction_record.id.to_string();
                let js_value = transaction_record_to_js_value(transaction_record, None, ENCRYPTION_KIND)?;
                Ok(StorableItem { db_name, id, js_value })
            })
            .collect::<Result<Vec<_>>>()?;

        let inner_guard = self.inner.clone();
        let inner = inner_guard.lock().unwrap().clone();

        call_async_no_send!(async move {
            for (db_name, items) in &items.into_iter().group_by(|item| item.db_name.clone()) {
                let db = inner.open_db(db_name).await?;

                let idb_tx = db
                    .transaction_on_one_with_mode(TRANSACTIONS_STORE_NAME, IdbTransactionMode::Readwrite)
                    .map_err(|err| Error::Custom(format!("Failed to open indexdb transaction for writing {:?}", err)))?;
                let store = idb_tx
                    .object_store(TRANSACTIONS_STORE_NAME)
                    .map_err(|err| Error::Custom(format!("Failed to open indexdb object store for writing {:?}", err)))?;

                for item in items {
                    store
                        .put_key_val_owned(item.id.as_str(), &item.js_value)
                        .map_err(|_err| Error::Custom("Failed to put transaction record in indexdb object store".to_string()))?;
                }
            }

            Ok(())
        })
    }

    async fn remove(&self, binding: &Binding, network_id: &NetworkId, ids: &[&TransactionId]) -> Result<()> {
        let binding_str = binding.to_hex();
        let network_id_str = network_id.to_string();
        let db_name = self.make_db_name(&binding_str, &network_id_str);

        let id_strs = ids.iter().map(|id| id.to_string()).collect::<Vec<_>>();

        let inner_guard = self.inner.clone();
        let inner = inner_guard.lock().unwrap().clone();

        call_async_no_send!(async move {
            let db = inner.open_db(db_name).await?;

            let idb_tx = db
                .transaction_on_one_with_mode(TRANSACTIONS_STORE_NAME, IdbTransactionMode::Readwrite)
                .map_err(|err| Error::Custom(format!("Failed to open indexdb transaction for writing {:?}", err)))?;
            let store = idb_tx
                .object_store(TRANSACTIONS_STORE_NAME)
                .map_err(|err| Error::Custom(format!("Failed to open indexdb object store for writing {:?}", err)))?;

            for id_str in id_strs {
                store
                    .delete_owned(&id_str)
                    .map_err(|_err| Error::Custom("Failed to delete transaction record from indexdb object store".to_string()))?;
            }

            Ok(())
        })
    }

    async fn store_transaction_note(
        &self,
        binding: &Binding,
        network_id: &NetworkId,
        id: TransactionId,
        note: Option<String>,
    ) -> Result<()> {
        let binding_str = binding.to_hex();
        let network_id_str = network_id.to_string();
        let id_str = id.to_string();
        let db_name = self.make_db_name(&binding_str, &network_id_str);

        let inner_guard = self.inner.clone();
        let inner = inner_guard.lock().unwrap().clone();

        call_async_no_send!(async move {
            let db = inner.open_db(db_name).await?;

            let idb_tx = db
                .transaction_on_one_with_mode(TRANSACTIONS_STORE_NAME, IdbTransactionMode::Readwrite)
                .map_err(|err| Error::Custom(format!("Failed to open indexdb transaction for writing {:?}", err)))?;
            let store = idb_tx
                .object_store(TRANSACTIONS_STORE_NAME)
                .map_err(|err| Error::Custom(format!("Failed to open indexdb object store for writing {:?}", err)))?;

            let js_value: JsValue = store
                .get_owned(&id_str)
                .map_err(|err| Error::Custom(format!("Failed to get transaction record from indexdb {:?}", err)))?
                .await
                .map_err(|err| Error::Custom(format!("Failed to get transaction record from indexdb {:?}", err)))?
                .ok_or_else(|| Error::Custom("Transaction record not found in indexdb".to_string()))?;

            let mut transaction_record = transaction_record_from_js_value(&js_value, None)
                .map_err(|err| Error::Custom(format!("Failed to deserialize transaction record from indexdb {:?}", err)))?;

            transaction_record.note = note;

            let new_js_value = transaction_record_to_js_value(&transaction_record, None, ENCRYPTION_KIND)?;

            store
                .put_key_val_owned(id_str.as_str(), &new_js_value)
                .map_err(|_err| Error::Custom("Failed to update transaction record in indexdb object store".to_string()))?;

            Ok(())
        })
    }

    async fn store_transaction_metadata(
        &self,
        binding: &Binding,
        network_id: &NetworkId,
        id: TransactionId,
        metadata: Option<String>,
    ) -> Result<()> {
        let binding_str = binding.to_hex();
        let network_id_str = network_id.to_string();
        let id_str = id.to_string();
        let db_name = self.make_db_name(&binding_str, &network_id_str);

        let inner_guard = self.inner.clone();
        let inner = inner_guard.lock().unwrap().clone();

        call_async_no_send!(async move {
            let db = inner.open_db(db_name).await?;

            let idb_tx = db
                .transaction_on_one_with_mode(TRANSACTIONS_STORE_NAME, IdbTransactionMode::Readwrite)
                .map_err(|err| Error::Custom(format!("Failed to open indexdb transaction for writing {:?}", err)))?;
            let store = idb_tx
                .object_store(TRANSACTIONS_STORE_NAME)
                .map_err(|err| Error::Custom(format!("Failed to open indexdb object store for writing {:?}", err)))?;

            let js_value: JsValue = store
                .get_owned(&id_str)
                .map_err(|err| Error::Custom(format!("Failed to get transaction record from indexdb {:?}", err)))?
                .await
                .map_err(|err| Error::Custom(format!("Failed to get transaction record from indexdb {:?}", err)))?
                .ok_or_else(|| Error::Custom("Transaction record not found in indexdb".to_string()))?;

            let mut transaction_record = transaction_record_from_js_value(&js_value, None)
                .map_err(|err| Error::Custom(format!("Failed to deserialize transaction record from indexdb {:?}", err)))?;

            transaction_record.metadata = metadata;

            let new_js_value = transaction_record_to_js_value(&transaction_record, None, ENCRYPTION_KIND)?;

            store
                .put_key_val_owned(id_str.as_str(), &new_js_value)
                .map_err(|_err| Error::Custom("Failed to update transaction record in indexdb object store".to_string()))?;

            Ok(())
        })
    }
}

#[derive(Clone)]
pub struct TransactionIdStream {}

impl TransactionIdStream {
    pub(crate) async fn try_new(_store: &TransactionStore, _binding: &Binding, _network_id: &NetworkId) -> Result<Self> {
        Ok(Self {})
    }
}

impl Stream for TransactionIdStream {
    type Item = Result<Arc<TransactionId>>;

    #[allow(unused_mut)]
    fn poll_next(mut self: Pin<&mut Self>, _cx: &mut Context<'_>) -> Poll<Option<Self::Item>> {
        Poll::Ready(None)
    }
}

#[derive(Clone)]
pub struct TransactionRecordStream {}

impl TransactionRecordStream {
    pub(crate) async fn try_new(_store: &TransactionStore, _binding: &Binding, _network_id: &NetworkId) -> Result<Self> {
        Ok(Self {})
    }
}

impl Stream for TransactionRecordStream {
    type Item = Result<Arc<TransactionRecord>>;

    #[allow(unused_mut)]
    fn poll_next(mut self: Pin<&mut Self>, _cx: &mut Context<'_>) -> Poll<Option<Self::Item>> {
        Poll::Ready(None)
    }
}

fn transaction_record_to_js_value(
    transaction_record: &TransactionRecord,
    secret: Option<&Secret>,
    encryption_kind: EncryptionKind,
) -> Result<JsValue, Error> {
    let id = transaction_record.id.to_string();
    let unixtime_msec = transaction_record.unixtime_msec;
    let mut borsh_data = vec![];
    <TransactionRecord as BorshSerialize>::serialize(transaction_record, &mut borsh_data)?;

    let id_js_value = JsValue::from_str(&id);
    let timestamp_js_value = match unixtime_msec {
        Some(unixtime_msec) => {
            //let unixtime_sec = (unixtime_msec / 1000) as u32;

            let date = Date::new_0();
            date.set_time(unixtime_msec as f64);
            date.into()
        }
        None => JsValue::NULL,
    };

    let encryped_data = if let Some(secret) = secret {
        Encryptable::from(transaction_record.clone()).into_encrypted(secret, encryption_kind)?
    } else {
        Encryptable::from(transaction_record.clone())
    };
    let encryped_data_vec = borsh::to_vec(&encryped_data)?;
    let borsh_data_uint8_arr = Uint8Array::from(encryped_data_vec.as_slice());
    let borsh_data_js_value = borsh_data_uint8_arr.into();

    let obj = Object::new();
    obj.set("id", &id_js_value)?;
    obj.set("timestamp", &timestamp_js_value)?;
    obj.set("data", &borsh_data_js_value)?;

    let value = JsValue::from(obj);
    Ok(value)
}

fn transaction_record_from_js_value(js_value: &JsValue, secret: Option<&Secret>) -> Result<TransactionRecord, Error> {
    if let Some(object) = Object::try_from(js_value) {
        let borsh_data_jsv = object.get_value("data")?;
        let borsh_data = borsh_data_jsv
            .try_as_vec_u8()
            .map_err(|err| Error::Custom(format!("failed to get blob from transaction record object: {:?}", err)))?;

        let encryptable = Encryptable::<TransactionRecord>::try_from_slice(borsh_data.as_slice())?;
        let transaction_record = encryptable.decrypt(secret)?;

        Ok(transaction_record.0)
    } else {
        Err(Error::Custom("supplied argument must be an object".to_string()))
    }
}<|MERGE_RESOLUTION|>--- conflicted
+++ resolved
@@ -244,16 +244,12 @@
                 .map_err(|err| Error::Custom(format!("Failed to count indexdb records {:?}", err)))?
                 .await
                 .map_err(|err| Error::Custom(format!("Failed to count indexdb records from future {:?}", err)))?;
-<<<<<<< HEAD
+
             let binding = store
                 .index(TRANSACTIONS_STORE_TIMESTAMP_INDEX)
                 .map_err(|err| Error::Custom(format!("Failed to open indexdb indexed store cursor {:?}", err)))?;
             let cursor = binding
                 .open_cursor_with_range_and_direction(&JsValue::NULL, web_sys::IdbCursorDirection::Prev)
-=======
-            let cursor = store
-                .open_cursor()
->>>>>>> 7830dbbd
                 .map_err(|err| Error::Custom(format!("Failed to open indexdb store cursor for reading {:?}", err)))?;
             let mut records = vec![];
             let cursor = cursor.await.map_err(|err| Error::Custom(format!("Failed to open indexdb store cursor {:?}", err)))?;
