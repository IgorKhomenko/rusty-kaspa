--- conflicted
+++ resolved
@@ -73,9 +73,6 @@
 
 use super::SignerT;
 
-<<<<<<< HEAD
-const TRANSACTION_MASS_BOUNDARY_FOR_ADDITIONAL_INPUT_ACCUMULATION: u64 = MAXIMUM_STANDARD_TRANSACTION_MASS / 5 * 4;
-=======
 // fee reduction - when a transactions has some storage mass
 // and the total mass is below this threshold (as well as
 // other conditions), we attempt to accumulate additional
@@ -85,7 +82,6 @@
 // we don't perform any checks until we reach this mass
 // or the aggregate input amount reaches the requested
 // output amount
->>>>>>> d82abe99
 const TRANSACTION_MASS_BOUNDARY_FOR_STAGE_INPUT_ACCUMULATION: u64 = MAXIMUM_STANDARD_TRANSACTION_MASS / 5 * 4;
 
 /// Mutable [`Generator`] state used to track the current transaction generation process.
@@ -106,8 +102,6 @@
     /// iterator has been consumed but was rejected due to mass constraints or
     /// other conditions.
     utxo_stash: VecDeque<UtxoEntryReference>,
-    // / Final transaction outputs
-    // final_transaction_outputs: Vec<TransactionOutput>,
     /// final transaction id
     final_transaction_id: Option<TransactionId>,
     /// signifies that the generator is finished
@@ -230,18 +224,6 @@
     }
 }
 
-<<<<<<< HEAD
-struct FinalTransaction {
-    pub value_no_fees: u64,
-    pub value_with_priority_fee: u64,
-}
-
-struct MassDisposition {
-    pub transaction_mass: u64,
-    pub storage_mass: u64,
-    pub transaction_fees: u64,
-    pub absorb_change_to_fees: bool,
-=======
 /// Helper struct for passing around transaction value
 struct FinalTransaction {
     /// Total output value required for the final transaction
@@ -263,7 +245,6 @@
     /// This occurs when the change is dust or the change is below the fees
     /// produced by the storage mass.
     absorb_change_to_fees: bool,
->>>>>>> d82abe99
 }
 
 ///
@@ -276,13 +257,9 @@
     signer: Option<Arc<dyn SignerT>>,
     // Internal mass calculator (pre-configured with network params)
     mass_calculator: MassCalculator,
-<<<<<<< HEAD
-    network_id: NetworkId,
-=======
     // Current network id
     network_id: NetworkId,
     // Current network params
->>>>>>> d82abe99
     network_params: NetworkParams,
 
     // Source Utxo Context (Used for source UtxoEntry aggregation)
@@ -307,8 +284,6 @@
     final_transaction: Option<FinalTransaction>,
     // applies only to the final transaction
     final_transaction_priority_fee: Fees,
-    // transaction_amount + priority_fees
-    // final_transaction_amount_with_priority_fees: Option<u64>,
     // issued only in the final transaction
     final_transaction_outputs: Vec<TransactionOutput>,
     // pre-calculated partial harmonic for user outputs (does not include change)
@@ -410,17 +385,6 @@
             return Err(Error::GeneratorTransactionOutputsAreTooHeavy { mass: mass_sanity_check, kind: "compute mass" });
         }
 
-<<<<<<< HEAD
-        if let Some(final_transaction) = &final_transaction {
-            let perfect_output_storage_mass =
-                mass_calculator.calc_storage_mass(final_transaction_outputs_harmonic, final_transaction.value_with_priority_fee, 1);
-            if perfect_output_storage_mass > MAXIMUM_STANDARD_TRANSACTION_MASS / 5 * 4 {
-                return Err(Error::GeneratorTransactionOutputsAreTooHeavy { mass: perfect_output_storage_mass, kind: "storage mass" });
-            }
-        }
-
-=======
->>>>>>> d82abe99
         let context = Mutex::new(Context {
             utxo_source_iterator: utxo_iterator,
             number_of_transactions: 0,
@@ -463,18 +427,12 @@
         self.inner.network_id.into()
     }
 
-<<<<<<< HEAD
-=======
     /// Returns the current [`NetworkId`]
->>>>>>> d82abe99
     pub fn network_id(&self) -> NetworkId {
         self.inner.network_id
     }
 
-<<<<<<< HEAD
-=======
     /// Returns current [`NetworkParams`]
->>>>>>> d82abe99
     pub fn network_params(&self) -> &NetworkParams {
         &self.inner.network_params
     }
@@ -656,12 +614,9 @@
             + self.inner.network_params.additional_compound_transaction_mass
             > MAXIMUM_STANDARD_TRANSACTION_MASS
         {
-<<<<<<< HEAD
-=======
             // note, we've used input for mass boundary calc and now abandon it
             // while preserving the UTXO entry reference to be used in the next iteration
 
->>>>>>> d82abe99
             context.utxo_stash.push_back(utxo_entry_reference);
             data.aggregate_mass +=
                 self.inner.standard_change_output_compute_mass + self.inner.network_params.additional_compound_transaction_mass;
