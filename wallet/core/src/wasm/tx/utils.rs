--- conflicted
+++ resolved
@@ -1,8 +1,6 @@
-use crate::api::message::TransactionSerialization;
 use crate::imports::*;
 use crate::result::Result;
 use crate::tx::PaymentOutputs;
-use crate::wasm::api::message::*;
 use crate::wasm::tx::consensus::get_consensus_params_by_address;
 use crate::wasm::tx::generator::*;
 use crate::wasm::tx::mass::MassCalculator;
@@ -132,40 +130,9 @@
     }
 }
 
-<<<<<<< HEAD
-/// Creates a transaction from serialized transaction json
-/// @see {@link SignableTransaction.serialize} {@link SignableTransaction.deserialize}
-/// @category Wallet SDK
-#[wasm_bindgen(js_name=deserializeTransaction)]
-pub async fn deserialize_transaction(json: String) -> Result<SignableTransaction> {
-    Ok(SignableTransaction::deserialize_json(&json)?)
-}
-
-/// Serialize a transaction as json string
-/// @see {@link SignableTransaction.serialize} {@link SignableTransaction.deserialize}
-/// @category Wallet SDK
-#[wasm_bindgen(js_name=serializeTransaction)]
-pub async fn serialize_transaction(tx: ISerializableTransaction, addresses: Option<bool>) -> Result<ITransactionSerialization> {
-    let tx = JsValue::from(tx);
-    let (transaction, addresses) = if let Ok(tx) = SignableTransaction::try_from(tx.clone()) {
-        (tx.serialize_json()?, None)
-    } else if let Ok(tx) = PendingTransaction::try_from(tx.clone()) {
-        (tx.serialize_json()?, if addresses.unwrap_or(false) { Some(tx.address_list()) } else { None })
-    } else if let Ok(tx) = Transaction::try_from(tx.clone()) {
-        (tx.serialize_json()?, None)
-    } else {
-        return Err(Error::InvalidTransactionJson(tx.as_string().unwrap_or_default()));
-    };
-
-    TransactionSerialization { transaction, addresses }.try_into()
-}
-
-/// Creates a set of transactions using transaction [`Generator`].
-=======
 /// Helper function that creates an estimate using the transaction {@link Generator}
 /// by producing only the {@link GeneratorSummary} containing the estimate.
 /// @see {@link IGeneratorSettingsObject}, {@link Generator}, {@link createTransactions}
->>>>>>> d7c63c3a
 /// @category Wallet SDK
 #[wasm_bindgen(js_name=estimateTransactions)]
 pub async fn estimate_transactions_js(settings: IGeneratorSettingsObject) -> Result<GeneratorSummary> {
