use kaspa_bip32::{ChainCode, KeyFingerprint, PrivateKey};

use crate::imports::*;

///
/// Extended private key (XPrv).
///
/// This class allows accepts a master seed and provides
/// functions for derivation of dependent child private keys.
///
/// Please note that Kaspa extended private keys use `kprv` prefix.
///
/// @see {@link PrivateKeyGenerator}, {@link PublicKeyGenerator}, {@link XPub}, {@link Mnemonic}
/// @category Wallet SDK
///

#[derive(Clone, CastFromJs)]
#[wasm_bindgen(inspectable)]
pub struct XPrv {
    inner: ExtendedPrivateKey<SecretKey>,
}

impl XPrv {
    pub fn inner(&self) -> &ExtendedPrivateKey<SecretKey> {
        &self.inner
    }
}

#[wasm_bindgen]
impl XPrv {
    #[wasm_bindgen(constructor)]
    pub fn try_new(seed: HexString) -> Result<XPrv> {
        let seed_bytes = Vec::<u8>::from_hex(String::try_from(seed)?.as_str()).map_err(|_| Error::custom("Invalid seed"))?;

        let inner = ExtendedPrivateKey::<SecretKey>::new(seed_bytes)?;
        Ok(Self { inner })
    }

    /// Create {@link XPrv} from `xprvxxxx..` string
    #[wasm_bindgen(js_name=fromXPrv)]
    pub fn from_xprv_str(xprv: String) -> Result<XPrv> {
        Ok(Self { inner: ExtendedPrivateKey::<SecretKey>::from_str(&xprv)? })
    }

    #[wasm_bindgen(js_name=deriveChild)]
    pub fn derive_child(&self, child_number: u32, hardened: Option<bool>) -> Result<XPrv> {
        let child_number = ChildNumber::new(child_number, hardened.unwrap_or(false))?;
        let inner = self.inner.derive_child(child_number)?;
        Ok(Self { inner })
    }

    #[wasm_bindgen(js_name=derivePath)]
    pub fn derive_path(&self, path: &JsValue) -> Result<XPrv> {
        let path = DerivationPath::try_cast_from(path)?;
        let inner = self.inner.clone().derive_path(path.as_ref().into())?;
        Ok(Self { inner })
    }

    #[wasm_bindgen(js_name = intoString)]
    pub fn into_string(&self, prefix: &str) -> Result<String> {
        let str = self.inner.to_extended_key(prefix.try_into()?).to_string();
        Ok(str)
    }
    #[wasm_bindgen(js_name = toString)]
    pub fn to_string(&self) -> Result<String> {
        let str = self.inner.to_extended_key("kprv".try_into()?).to_string();
        Ok(str)
    }

    #[wasm_bindgen(js_name = toXPub)]
    pub fn to_xpub(&self) -> Result<XPub> {
        let public_key = self.inner.public_key();
        Ok(public_key.into())
    }

<<<<<<< HEAD
    // ~~~~ Getters ~~~~

    #[wasm_bindgen(getter)]
    pub fn xprv(&self) -> Result<String> {
        let str = self.inner.to_extended_key("kprv".try_into()?).to_string();
        Ok(str)
    }

    #[wasm_bindgen(getter, js_name = "privateKey")]
    pub fn private_key_as_hex_string(&self) -> String {
        self.inner.private_key().to_bytes().to_vec().to_hex()
    }

    #[wasm_bindgen(getter)]
    pub fn depth(&self) -> u8 {
        self.inner.attrs().depth
    }

    #[wasm_bindgen(getter, js_name = parentFingerprint)]
    pub fn parent_fingerprint_as_hex_string(&self) -> String {
        self.inner.attrs().parent_fingerprint.to_vec().to_hex()
    }

    #[wasm_bindgen(getter, js_name = childNumber)]
    pub fn child_number(&self) -> u32 {
        self.inner.attrs().child_number.into()
    }

    #[wasm_bindgen(getter, js_name = chainCode)]
    pub fn chain_code_as_hex_string(&self) -> String {
        self.inner.attrs().chain_code.to_vec().to_hex()
    }
}

impl XPrv {
    pub fn private_key(&self) -> &SecretKey {
        self.inner.private_key()
    }

    pub fn parent_fingerprint(&self) -> KeyFingerprint {
        self.inner.attrs().parent_fingerprint
    }

    pub fn chain_code(&self) -> ChainCode {
        self.inner.attrs().chain_code
=======
    #[wasm_bindgen(js_name = toPrivateKey)]
    pub fn to_private_key(&self) -> Result<PrivateKey> {
        let private_key = self.inner.private_key();
        Ok(private_key.into())
>>>>>>> 1c9299b3
    }
}

impl<'a> From<&'a XPrv> for &'a ExtendedPrivateKey<SecretKey> {
    fn from(xprv: &'a XPrv) -> Self {
        &xprv.inner
    }
}

#[wasm_bindgen]
extern "C" {
    #[wasm_bindgen(typescript_type = "XPrv | string")]
    pub type XPrvT;
}

impl TryCastFromJs for XPrv {
    type Error = Error;
    fn try_cast_from(value: impl AsRef<JsValue>) -> Result<Cast<Self>, Self::Error> {
        Self::resolve(&value, || {
            if let Some(xprv) = value.as_ref().as_string() {
                Ok(XPrv::from_xprv_str(xprv)?)
            } else {
                Err(Error::InvalidXPrv)
            }
        })
    }
}<|MERGE_RESOLUTION|>--- conflicted
+++ resolved
@@ -1,4 +1,4 @@
-use kaspa_bip32::{ChainCode, KeyFingerprint, PrivateKey};
+use kaspa_bip32::{ChainCode, KeyFingerprint};
 
 use crate::imports::*;
 
@@ -73,7 +73,12 @@
         Ok(public_key.into())
     }
 
-<<<<<<< HEAD
+    #[wasm_bindgen(js_name = toPrivateKey)]
+    pub fn to_private_key(&self) -> Result<PrivateKey> {
+        let private_key = self.inner.private_key();
+        Ok(private_key.into())
+    }
+
     // ~~~~ Getters ~~~~
 
     #[wasm_bindgen(getter)]
@@ -84,6 +89,7 @@
 
     #[wasm_bindgen(getter, js_name = "privateKey")]
     pub fn private_key_as_hex_string(&self) -> String {
+        use kaspa_bip32::PrivateKey;
         self.inner.private_key().to_bytes().to_vec().to_hex()
     }
 
@@ -119,12 +125,6 @@
 
     pub fn chain_code(&self) -> ChainCode {
         self.inner.attrs().chain_code
-=======
-    #[wasm_bindgen(js_name = toPrivateKey)]
-    pub fn to_private_key(&self) -> Result<PrivateKey> {
-        let private_key = self.inner.private_key();
-        Ok(private_key.into())
->>>>>>> 1c9299b3
     }
 }
 
