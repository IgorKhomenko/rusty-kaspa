[package]
name = "kaspa-wasm"
description = "KASPA bindings"
version.workspace = true
edition.workspace = true
authors.workspace = true
include.workspace = true
# wasm-pack requires this value to be a string
# (it can not be derived from the workspace)
license = "MIT/Apache-2.0"

[lib]
crate-type = ["cdylib"]

[dependencies]
kaspa-core.workspace = true
kaspa-wallet-core.workspace = true
wasm-bindgen.workspace = true
addresses.workspace = true
<<<<<<< HEAD
rpc-core.workspace = true
kaspa-wrpc-client.workspace = true
kaspa-utils.workspace = true
kaspa-wrpc-wasm.workspace = true

=======
kaspa-rpc-core.workspace = true
kaspa-utils.workspace = true

>>>>>>> 6e619d54
<|MERGE_RESOLUTION|>--- conflicted
+++ resolved
@@ -1,30 +1,23 @@
-[package]
-name = "kaspa-wasm"
-description = "KASPA bindings"
-version.workspace = true
-edition.workspace = true
-authors.workspace = true
-include.workspace = true
-# wasm-pack requires this value to be a string
-# (it can not be derived from the workspace)
-license = "MIT/Apache-2.0"
-
-[lib]
-crate-type = ["cdylib"]
-
-[dependencies]
-kaspa-core.workspace = true
-kaspa-wallet-core.workspace = true
-wasm-bindgen.workspace = true
-addresses.workspace = true
-<<<<<<< HEAD
-rpc-core.workspace = true
-kaspa-wrpc-client.workspace = true
-kaspa-utils.workspace = true
-kaspa-wrpc-wasm.workspace = true
-
-=======
-kaspa-rpc-core.workspace = true
-kaspa-utils.workspace = true
-
->>>>>>> 6e619d54
+[package]
+name = "kaspa-wasm"
+description = "KASPA bindings"
+version.workspace = true
+edition.workspace = true
+authors.workspace = true
+include.workspace = true
+# wasm-pack requires this value to be a string
+# (it can not be derived from the workspace)
+license = "MIT/Apache-2.0"
+
+[lib]
+crate-type = ["cdylib"]
+
+[dependencies]
+kaspa-core.workspace = true
+kaspa-wallet-core.workspace = true
+wasm-bindgen.workspace = true
+addresses.workspace = true
+kaspa-utils.workspace = true
+kaspa-rpc-core.workspace = true
+kaspa-wrpc-client.workspace = true
+kaspa-wrpc-wasm.workspace = true